--- conflicted
+++ resolved
@@ -1,13 +1,8 @@
 use super::{util::*, AssignedBits};
 use halo2_proofs::{
     arithmetic::FieldExt,
-<<<<<<< HEAD
     circuit::{Chip, Layouter, Region, Value},
-    pasta::pallas,
-=======
-    circuit::{Chip, Layouter, Region},
     pairing::bn256::Fr,
->>>>>>> ad425ed3
     plonk::{Advice, Column, ConstraintSystem, Error, TableColumn},
     poly::Rotation,
 };
@@ -93,11 +88,7 @@
             || "tag",
             cols.tag,
             row,
-<<<<<<< HEAD
-            || tag.map(|tag| pallas::Base::from(tag as u64)),
-=======
-            || tag.map(|tag| Fr::from(tag as u64)).ok_or(Error::Synthesis),
->>>>>>> ad425ed3
+            || tag.map(|tag| Fr::from(tag as u64)),
         )?;
 
         let dense =
