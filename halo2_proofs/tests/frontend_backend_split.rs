#![allow(clippy::many_single_char_names)]
#![allow(clippy::op_ref)]

#[cfg(feature = "heap-profiling")]
#[global_allocator]
static ALLOC: dhat::Alloc = dhat::Alloc;

use halo2_backend::{
    plonk::{
        keygen::{keygen_pk, keygen_vk},
        prover::ProverSingle,
        verifier::{verify_proof, verify_proof_single},
    },
    transcript::{
        Blake2bRead, Blake2bWrite, Challenge255, TranscriptReadBuffer, TranscriptWriterBuffer,
    },
};
use halo2_frontend::{
    circuit::{
        compile_circuit, AssignedCell, Layouter, Region, SimpleFloorPlanner, Value,
        WitnessCalculator,
    },
    dev::MockProver,
    plonk::{
        circuit::{Challenge, Column},
        Advice, Circuit, ConstraintSystem, Error as ErrorFront, Expression, FirstPhase, Fixed,
        Instance, SecondPhase, Selector,
    },
};
use halo2_middleware::{ff::Field, poly::Rotation};
use halo2_proofs::poly::commitment::ParamsProver;
use std::collections::HashMap;

#[derive(Clone)]
struct MyCircuitConfig {
    // A gate that uses selector, fixed, advice, has addition, multiplication and rotation
    // s_gate[0] * (a[0] + b[0] * c[0] * d[0] - a[1])
    s_gate: Selector,
    a: Column<Advice>,
    b: Column<Advice>,
    c: Column<Advice>,
    d: Column<Fixed>,

    // Copy constraints between columns (a, b) and (a, d)

    // A dynamic lookup: s_lookup * [1, a[0], b[0]] in s_ltable * [1, d[0], c[0]]
    s_lookup: Column<Fixed>,
    s_ltable: Column<Fixed>,

    // A shuffle: s_shufle * [1, a[0]] shuffle_of s_stable * [1, b[0]]
    s_shuffle: Column<Fixed>,
    s_stable: Column<Fixed>,

    // A FirstPhase challenge and SecondPhase column.  We define the following gates:
    // s_rlc * (a[0] + challenge * b[0] - e[0])
    // s_rlc * (c[0] + challenge * d[0] - e[0])
    s_rlc: Selector,
    e: Column<Advice>,
    challenge: Challenge,

    // Instance with a gate: s_instance * (a[0] - instance[0])
    s_instance: Selector,
    instance: Column<Instance>,
}

impl MyCircuitConfig {
    #[allow(clippy::type_complexity)]
    fn assign_gate<F: Field + From<u64>>(
        &self,
        region: &mut Region<'_, F>,
        offset: &mut usize,
        a_assigned: Option<AssignedCell<F, F>>,
        abcd: [u64; 4],
    ) -> Result<(AssignedCell<F, F>, [AssignedCell<F, F>; 4]), ErrorFront> {
        let [a, b, c, d] = abcd;
        self.s_gate.enable(region, *offset)?;
        let a_assigned = if let Some(a_assigned) = a_assigned {
            a_assigned
        } else {
            region.assign_advice(|| "", self.a, *offset, || Value::known(F::from(a)))?
        };
        let a = a_assigned.value();
        let [b, c, d] = [b, c, d].map(|v| Value::known(F::from(v)));
        let b_assigned = region.assign_advice(|| "", self.b, *offset, || b)?;
        let c_assigned = region.assign_advice(|| "", self.c, *offset, || c)?;
        let d_assigned = region.assign_fixed(|| "", self.d, *offset, || d)?;
        *offset += 1;
        // let res = a + b * c * d;
        let res = a
            .zip(b.zip(c.zip(d)))
            .map(|(a, (b, (c, d)))| *a + b * c * d);
        let res_assigned = region.assign_advice(|| "", self.a, *offset, || res)?;
        Ok((
            res_assigned,
            [a_assigned, b_assigned, c_assigned, d_assigned],
        ))
    }
}

#[derive(Clone)]
struct MyCircuit<F: Field, const WIDTH_FACTOR: usize> {
    k: u32,
    input: u64,
    _marker: std::marker::PhantomData<F>,
}

impl<F: Field + From<u64>, const WIDTH_FACTOR: usize> MyCircuit<F, WIDTH_FACTOR> {
    fn new(k: u32, input: u64) -> Self {
        Self {
            k,
            input,
            _marker: std::marker::PhantomData {},
        }
    }

    fn instance(&self) -> Vec<F> {
        let mut instance = Vec::new();
        let res = F::from(self.input);
        instance.push(res);
        let (b, c, d) = (3, 4, 1);
        let res = res + F::from(b) * F::from(c) * F::from(d);
        instance.push(res);
        let (b, c, d) = (6, 7, 1);
        let res = res + F::from(b) * F::from(c) * F::from(d);
        instance.push(res);
        let (b, c, d) = (8, 9, 1);
        let res = res + F::from(b) * F::from(c) * F::from(d);
        instance.push(res);
        instance.push(F::from(2));
        instance.push(F::from(2));
        instance
    }

    fn instances(&self) -> Vec<Vec<F>> {
        let instance = self.instance();
        (0..WIDTH_FACTOR).map(|_| instance.clone()).collect()
    }

    fn configure_single(meta: &mut ConstraintSystem<F>, id: usize) -> MyCircuitConfig {
        let s_gate = meta.selector();
        let a = meta.advice_column();
        let b = meta.advice_column();
        let c = meta.advice_column();
        let d = meta.fixed_column();

        meta.enable_equality(a);
        meta.enable_equality(b);
        meta.enable_equality(d);

        let s_lookup = meta.fixed_column();
        let s_ltable = meta.fixed_column();

        let s_shuffle = meta.fixed_column();
        let s_stable = meta.fixed_column();

        let s_rlc = meta.selector();
        let e = meta.advice_column_in(SecondPhase);
        let challenge = meta.challenge_usable_after(FirstPhase);

        let s_instance = meta.selector();
        let instance = meta.instance_column();
        meta.enable_equality(instance);

        let one = Expression::Constant(F::ONE);

        meta.create_gate(format!("gate_a.{id}"), |meta| {
            let s_gate = meta.query_selector(s_gate);
            let b = meta.query_advice(b, Rotation::cur());
            let a1 = meta.query_advice(a, Rotation::next());
            let a0 = meta.query_advice(a, Rotation::cur());
            let c = meta.query_advice(c, Rotation::cur());
            let d = meta.query_fixed(d, Rotation::cur());

            vec![s_gate * (a0 + b * c * d - a1)]
        });

        meta.lookup_any(format!("lookup.{id}"), |meta| {
            let s_lookup = meta.query_fixed(s_lookup, Rotation::cur());
            let s_ltable = meta.query_fixed(s_ltable, Rotation::cur());
            let a = meta.query_advice(a, Rotation::cur());
            let b = meta.query_advice(b, Rotation::cur());
            let c = meta.query_advice(c, Rotation::cur());
            let d = meta.query_fixed(d, Rotation::cur());
            let lhs = [one.clone(), a, b].map(|c| c * s_lookup.clone());
            let rhs = [one.clone(), d, c].map(|c| c * s_ltable.clone());
            lhs.into_iter().zip(rhs).collect()
        });

        meta.shuffle(format!("shuffle.{id}"), |meta| {
            let s_shuffle = meta.query_fixed(s_shuffle, Rotation::cur());
            let s_stable = meta.query_fixed(s_stable, Rotation::cur());
            let a = meta.query_advice(a, Rotation::cur());
            let b = meta.query_advice(b, Rotation::cur());
            let lhs = [one.clone(), a].map(|c| c * s_shuffle.clone());
            let rhs = [one.clone(), b].map(|c| c * s_stable.clone());
            lhs.into_iter().zip(rhs).collect()
        });

        meta.create_gate(format!("gate_rlc.{id}"), |meta| {
            let s_rlc = meta.query_selector(s_rlc);
            let a = meta.query_advice(a, Rotation::cur());
            let b = meta.query_advice(b, Rotation::cur());
            let c = meta.query_advice(c, Rotation::cur());
            let d = meta.query_fixed(d, Rotation::cur());
            let e = meta.query_advice(e, Rotation::cur());
            let challenge = meta.query_challenge(challenge);

            vec![
                s_rlc.clone() * (a + challenge.clone() * b - e.clone()),
                s_rlc * (c + challenge * d - e),
            ]
        });

        MyCircuitConfig {
            s_gate,
            a,
            b,
            c,
            d,
            s_lookup,
            s_ltable,
            s_rlc,
            e,
            challenge,
            s_shuffle,
            s_stable,
            s_instance,
            instance,
        }
    }

    fn synthesize_unit(
        &self,
        config: &MyCircuitConfig,
        layouter: &mut impl Layouter<F>,
        id: usize,
        unit_id: usize,
    ) -> Result<(usize, Vec<AssignedCell<F, F>>), ErrorFront> {
        let challenge = layouter.get_challenge(config.challenge);
        let (rows, instance_copy) = layouter.assign_region(
            || format!("unit.{id}-{unit_id}"),
            |mut region| {
                // Column annotations
                region.name_column(|| format!("a.{id}"), config.a);
                region.name_column(|| format!("b.{id}"), config.b);
                region.name_column(|| format!("c.{id}"), config.c);
                region.name_column(|| format!("d.{id}"), config.d);
                region.name_column(|| format!("e.{id}"), config.e);
                region.name_column(|| format!("instance.{id}"), config.instance);
                region.name_column(|| format!("s_lookup.{id}"), config.s_lookup);
                region.name_column(|| format!("s_ltable.{id}"), config.s_ltable);
                region.name_column(|| format!("s_shuffle.{id}"), config.s_shuffle);
                region.name_column(|| format!("s_stable.{id}"), config.s_stable);

                let mut offset = 0;
                let mut instance_copy = Vec::new();
                // First "a" value comes from instance
                config.s_instance.enable(&mut region, offset).expect("todo");
                let res = region
                    .assign_advice_from_instance(|| "", config.instance, 0, config.a, offset)
                    .expect("todo");
                // Enable the gate on a few consecutive rows with rotations
                let (res, _) = config
                    .assign_gate(&mut region, &mut offset, Some(res), [0, 3, 4, 1])
                    .expect("todo");
                instance_copy.push(res.clone());
                let (res, _) = config
                    .assign_gate(&mut region, &mut offset, Some(res), [0, 6, 7, 1])
                    .expect("todo");
                instance_copy.push(res.clone());
                let (res, _) = config
                    .assign_gate(&mut region, &mut offset, Some(res), [0, 8, 9, 1])
                    .expect("todo");
                instance_copy.push(res.clone());
                let (res, _) = config
                    .assign_gate(
                        &mut region,
                        &mut offset,
                        Some(res),
                        [0, 0xffffffff, 0xdeadbeef, 1],
                    )
                    .expect("todo");
                let _ = config
                    .assign_gate(
                        &mut region,
                        &mut offset,
                        Some(res),
                        [0, 0xabad1d3a, 0x12345678, 0x42424242],
                    )
                    .expect("todo");
                offset += 1;

                // Enable the gate on non-consecutive rows with advice-advice copy constraints enabled
                let (_, abcd1) = config
                    .assign_gate(&mut region, &mut offset, None, [5, 2, 1, 1])
                    .expect("todo");
                offset += 1;
                let (_, abcd2) = config
                    .assign_gate(&mut region, &mut offset, None, [2, 3, 1, 1])
                    .expect("todo");
                offset += 1;
                let (_, abcd3) = config
                    .assign_gate(&mut region, &mut offset, None, [4, 2, 1, 1])
                    .expect("todo");
                offset += 1;
                region
                    .constrain_equal(abcd1[1].cell(), abcd2[0].cell())
                    .expect("todo");
                region
                    .constrain_equal(abcd2[0].cell(), abcd3[1].cell())
                    .expect("todo");
                instance_copy.push(abcd1[1].clone());
                instance_copy.push(abcd2[0].clone());

                // Enable the gate on non-consecutive rows with advice-fixed copy constraints enabled
                let (_, abcd1) = config
                    .assign_gate(&mut region, &mut offset, None, [5, 9, 1, 9])
                    .expect("todo");
                offset += 1;
                let (_, abcd2) = config
                    .assign_gate(&mut region, &mut offset, None, [2, 9, 1, 1])
                    .expect("todo");
                offset += 1;
                let (_, abcd3) = config
                    .assign_gate(&mut region, &mut offset, None, [9, 2, 1, 1])
                    .expect("todo");
                offset += 1;
                region
                    .constrain_equal(abcd1[1].cell(), abcd1[3].cell())
                    .expect("todo");
                region
                    .constrain_equal(abcd2[1].cell(), abcd1[3].cell())
                    .expect("todo");
                region
                    .constrain_equal(abcd3[0].cell(), abcd1[3].cell())
                    .expect("todo");

                // Enable a dynamic lookup (powers of two)
                let table: Vec<_> = (0u64..=10).map(|exp| (exp, 2u64.pow(exp as u32))).collect();
                let lookups = [(2, 4), (2, 4), (10, 1024), (0, 1), (2, 4)];
                for (table_row, lookup_row) in table
                    .iter()
                    .zip(lookups.iter().chain(std::iter::repeat(&(0, 1))))
                {
                    region
                        .assign_fixed(|| "", config.s_lookup, offset, || Value::known(F::ONE))
                        .expect("todo");
                    region
                        .assign_fixed(|| "", config.s_ltable, offset, || Value::known(F::ONE))
                        .expect("todo");
                    let lookup_row0 = Value::known(F::from(lookup_row.0));
                    let lookup_row1 = Value::known(F::from(lookup_row.1));
                    region
                        .assign_advice(|| "", config.a, offset, || lookup_row0)
                        .expect("todo");
                    region
                        .assign_advice(|| "", config.b, offset, || lookup_row1)
                        .expect("todo");
                    let table_row0 = Value::known(F::from(table_row.0));
                    let table_row1 = Value::known(F::from(table_row.1));
                    region
                        .assign_fixed(|| "", config.d, offset, || table_row0)
                        .expect("todo");
                    region
                        .assign_advice(|| "", config.c, offset, || table_row1)
                        .expect("todo");
                    offset += 1;
                }

                // Enable RLC gate 3 times
                for abcd in [[3, 5, 3, 5], [8, 9, 8, 9], [111, 222, 111, 222]] {
                    config.s_rlc.enable(&mut region, offset)?;
                    let (_, _) = config
                        .assign_gate(&mut region, &mut offset, None, abcd)
                        .expect("todo");
                    let rlc = challenge.map(|ch| {
                        let [a, b, ..] = abcd;
                        F::from(a) + ch * F::from(b)
                    });
                    region
                        .assign_advice(|| "", config.e, offset - 1, || rlc)
                        .expect("todo");
                    offset += 1;
                }

                // Enable a dynamic shuffle (sequence from 0 to 15)
                let table: Vec<_> = (0u64..16).collect();
                let shuffle = [0u64, 2, 4, 6, 8, 10, 12, 14, 1, 3, 5, 7, 9, 11, 13, 15];
                assert_eq!(table.len(), shuffle.len());

                for (table_row, shuffle_row) in table.iter().zip(shuffle.iter()) {
                    region
                        .assign_fixed(|| "", config.s_shuffle, offset, || Value::known(F::ONE))
                        .expect("todo");
                    region
                        .assign_fixed(|| "", config.s_stable, offset, || Value::known(F::ONE))
                        .expect("todo");
                    let shuffle_row0 = Value::known(F::from(*shuffle_row));
                    region
                        .assign_advice(|| "", config.a, offset, || shuffle_row0)
                        .expect("todo");
                    let table_row0 = Value::known(F::from(*table_row));
                    region
                        .assign_advice(|| "", config.b, offset, || table_row0)
                        .expect("todo");
                    offset += 1;
                }

                Ok((offset, instance_copy))
            },
        )?;

        Ok((rows, instance_copy))
    }
}

impl<F: Field + From<u64>, const WIDTH_FACTOR: usize> Circuit<F> for MyCircuit<F, WIDTH_FACTOR> {
    type Config = Vec<MyCircuitConfig>;
    type FloorPlanner = SimpleFloorPlanner;
    #[cfg(feature = "circuit-params")]
    type Params = ();

    fn without_witnesses(&self) -> Self {
        self.clone()
    }

    fn configure(meta: &mut ConstraintSystem<F>) -> Vec<MyCircuitConfig> {
        assert!(WIDTH_FACTOR > 0);
        (0..WIDTH_FACTOR)
            .map(|id| Self::configure_single(meta, id))
            .collect()
    }

    fn synthesize(
        &self,
        config: Vec<MyCircuitConfig>,
        mut layouter: impl Layouter<F>,
    ) -> Result<(), ErrorFront> {
        // - 2 queries from first gate
        // - 3 for permutation argument
        // - 1 for multipoen
        // - 1 for the last row of grand product poly to check that the product result is 1
        // - 1 for off-by-one errors
        let unusable_rows = 2 + 3 + 1 + 1 + 1;
        let max_rows = 2usize.pow(self.k) - unusable_rows;
        for (id, config) in config.iter().enumerate() {
            let mut total_rows = 0;
            let mut unit_id = 0;
            loop {
                let (rows, instance_copy) = self
                    .synthesize_unit(config, &mut layouter, id, unit_id)
                    .expect("todo");
                if total_rows == 0 {
                    for (i, instance) in instance_copy.iter().enumerate() {
                        layouter.constrain_instance(instance.cell(), config.instance, 1 + i)?;
                    }
                }
                total_rows += rows;
                if total_rows + rows > max_rows {
                    break;
                }
                unit_id += 1;
            }
            assert!(total_rows <= max_rows);
        }
        Ok(())
    }
}

use halo2_proofs::poly::kzg::commitment::{KZGCommitmentScheme, ParamsKZG};
use halo2_proofs::poly::kzg::multiopen::{ProverSHPLONK, VerifierSHPLONK};
use halo2_proofs::poly::kzg::strategy::SingleStrategy;
use halo2curves::bn256::{Bn256, Fr, G1Affine};
use rand_core::block::BlockRng;
use rand_core::block::BlockRngCore;

// One number generator, that can be used as a deterministic Rng, outputing fixed values.
struct OneNg {}

impl BlockRngCore for OneNg {
    type Item = u32;
    type Results = [u32; 16];

    fn generate(&mut self, results: &mut Self::Results) {
        for elem in results.iter_mut() {
            *elem = 1;
        }
    }
}

#[test]
fn test_mycircuit_mock() {
    let k = 6;
    const WIDTH_FACTOR: usize = 2;
    let circuit: MyCircuit<Fr, WIDTH_FACTOR> = MyCircuit::new(k, 42);
    let instances = circuit.instances();
    let prover = MockProver::run(k, &circuit, instances).unwrap();
    prover.assert_satisfied();
}

use std::time::Instant;

const K: u32 = 6;
const WIDTH_FACTOR: usize = 1;

#[test]
fn test_mycircuit_full_legacy() {
    #[cfg(feature = "heap-profiling")]
    let _profiler = dhat::Profiler::new_heap();

    use halo2_proofs::plonk::{
        create_proof, keygen_pk as keygen_pk_legacy, keygen_vk as keygen_vk_legacy,
    };

    let k = K;
    let circuit: MyCircuit<Fr, WIDTH_FACTOR> = MyCircuit::new(k, 42);

    // Setup
    let mut rng = BlockRng::new(OneNg {});
    let params = ParamsKZG::<Bn256>::setup(k, &mut rng);
    let verifier_params = params.verifier_params();
    let start = Instant::now();
    let vk = keygen_vk_legacy(&params, &circuit).expect("keygen_vk should not fail");
    let pk = keygen_pk_legacy(&params, vk.clone(), &circuit).expect("keygen_pk should not fail");
    println!("Keygen: {:?}", start.elapsed());

    // Proving
    let instances = circuit.instances();
    let instances_slice: &[&[Fr]] = &(instances
        .iter()
        .map(|instance| instance.as_slice())
        .collect::<Vec<_>>());

    let start = Instant::now();
    let mut transcript = Blake2bWrite::<_, G1Affine, Challenge255<_>>::init(vec![]);
    create_proof::<KZGCommitmentScheme<Bn256>, ProverSHPLONK<'_, Bn256>, _, _, _, _>(
        &params,
        &pk,
        &[circuit],
        &[instances_slice],
        &mut rng,
        &mut transcript,
    )
    .expect("proof generation should not fail");
    let proof = transcript.finalize();
    println!("Prove: {:?}", start.elapsed());

    // Verify
    let start = Instant::now();
    let mut verifier_transcript =
        Blake2bRead::<_, G1Affine, Challenge255<_>>::init(proof.as_slice());
    let strategy = SingleStrategy::new(verifier_params);

    verify_proof::<KZGCommitmentScheme<Bn256>, VerifierSHPLONK<'_, Bn256>, _, _, _>(
        &params,
        &vk,
        strategy,
        &[instances_slice],
        &mut verifier_transcript,
    )
    .expect("verify succeeds");
    println!("Verify: {:?}", start.elapsed());
}

#[test]
fn test_mycircuit_full_split() {
    use halo2_middleware::zal::impls::{H2cEngine, PlonkEngineConfig};

    #[cfg(feature = "heap-profiling")]
    let _profiler = dhat::Profiler::new_heap();

    let engine = PlonkEngineConfig::new()
        .set_curve::<G1Affine>()
        .set_msm(H2cEngine::new())
        .build();
    let k = K;
    let circuit: MyCircuit<Fr, WIDTH_FACTOR> = MyCircuit::new(k, 42);
    let (compiled_circuit, config, cs) = compile_circuit(k, &circuit, false).unwrap();

    // Setup
    let mut rng = BlockRng::new(OneNg {});
    let params = ParamsKZG::<Bn256>::setup(k, &mut rng);
    let verifier_params = params.verifier_params();
    let start = Instant::now();
    let vk = keygen_vk(&params, &compiled_circuit).expect("keygen_vk should not fail");
    let pk = keygen_pk(&params, vk.clone(), &compiled_circuit).expect("keygen_pk should not fail");
    println!("Keygen: {:?}", start.elapsed());
    drop(compiled_circuit);

    // Proving
    println!("Proving...");
    let instances = circuit.instances();
    let instances_slice: &[&[Fr]] = &(instances
        .iter()
        .map(|instance| instance.as_slice())
        .collect::<Vec<_>>());

    let start = Instant::now();
    let mut witness_calc = WitnessCalculator::new(k, &circuit, &config, &cs, instances_slice);
    let mut transcript = Blake2bWrite::<_, G1Affine, Challenge255<_>>::init(vec![]);
<<<<<<< HEAD
    let mut prover =
        ProverSingle::<KZGCommitmentScheme<Bn256>, ProverSHPLONK<'_, Bn256>, _, _, _>::new(
            &params,
            &pk,
            instances_slice,
            &mut rng,
            &mut transcript,
        )
        .unwrap();
=======
    let mut prover = ProverV2Single::<
        KZGCommitmentScheme<Bn256>,
        ProverSHPLONK<'_, Bn256>,
        _,
        _,
        _,
        _,
    >::new_with_engine(
        engine,
        &params,
        &pk,
        instances_slice,
        &mut rng,
        &mut transcript,
    )
    .unwrap();
>>>>>>> 26652ae3
    let mut challenges = HashMap::new();
    for phase in 0..cs.phases().count() {
        println!("phase {phase}");
        let witness = witness_calc.calc(phase as u8, &challenges).unwrap();
        challenges = prover.commit_phase(phase as u8, witness).unwrap();
    }
    prover.create_proof().unwrap();
    let proof = transcript.finalize();
    println!("Prove: {:?}", start.elapsed());

    // Verify
    let start = Instant::now();
    println!("Verifying...");
    let mut verifier_transcript =
        Blake2bRead::<_, G1Affine, Challenge255<_>>::init(proof.as_slice());
    let strategy = SingleStrategy::new(verifier_params);

    verify_proof_single::<KZGCommitmentScheme<Bn256>, VerifierSHPLONK<'_, Bn256>, _, _, _>(
        &params,
        &vk,
        strategy,
        instances_slice,
        &mut verifier_transcript,
    )
    .expect("verify succeeds");
    println!("Verify: {:?}", start.elapsed());
}<|MERGE_RESOLUTION|>--- conflicted
+++ resolved
@@ -598,18 +598,7 @@
     let start = Instant::now();
     let mut witness_calc = WitnessCalculator::new(k, &circuit, &config, &cs, instances_slice);
     let mut transcript = Blake2bWrite::<_, G1Affine, Challenge255<_>>::init(vec![]);
-<<<<<<< HEAD
-    let mut prover =
-        ProverSingle::<KZGCommitmentScheme<Bn256>, ProverSHPLONK<'_, Bn256>, _, _, _>::new(
-            &params,
-            &pk,
-            instances_slice,
-            &mut rng,
-            &mut transcript,
-        )
-        .unwrap();
-=======
-    let mut prover = ProverV2Single::<
+    let mut prover = ProverSingle::<
         KZGCommitmentScheme<Bn256>,
         ProverSHPLONK<'_, Bn256>,
         _,
@@ -625,7 +614,6 @@
         &mut transcript,
     )
     .unwrap();
->>>>>>> 26652ae3
     let mut challenges = HashMap::new();
     for phase in 0..cs.phases().count() {
         println!("phase {phase}");
