--- conflicted
+++ resolved
@@ -40,213 +40,6 @@
 #[cfg_attr(docsrs, doc(cfg(feature = "dev-graph")))]
 pub use graph::{circuit_dot_graph, layout::CircuitLayout};
 
-<<<<<<< HEAD
-=======
-/// The location within the circuit at which a particular [`VerifyFailure`] occurred.
-#[derive(Debug, PartialEq)]
-pub enum FailureLocation {
-    /// A location inside a region.
-    InRegion {
-        /// The region in which the failure occurred.
-        region: metadata::Region,
-        /// The offset (relative to the start of the region) at which the failure
-        /// occurred.
-        offset: usize,
-    },
-    /// A location outside of a region.
-    OutsideRegion {
-        /// The circuit row on which the failure occurred.
-        row: usize,
-    },
-}
-
-impl fmt::Display for FailureLocation {
-    fn fmt(&self, f: &mut fmt::Formatter<'_>) -> fmt::Result {
-        match self {
-            Self::InRegion { region, offset } => write!(f, "in {} at offset {}", region, offset),
-            Self::OutsideRegion { row } => {
-                write!(f, "on row {}", row)
-            }
-        }
-    }
-}
-
-impl FailureLocation {
-    fn find_expressions<'a, F: Field>(
-        cs: &ConstraintSystem<F>,
-        regions: &[Region],
-        failure_row: usize,
-        failure_expressions: impl Iterator<Item = &'a Expression<F>>,
-    ) -> Self {
-        let failure_columns: HashSet<Column<Any>> = failure_expressions
-            .flat_map(|expression| {
-                expression.evaluate(
-                    &|_| vec![],
-                    &|_| panic!("virtual selectors are removed during optimization"),
-                    &|index, _, _| vec![cs.fixed_queries[index].0.into()],
-                    &|index, _, _| vec![cs.advice_queries[index].0.into()],
-                    &|index, _, _| vec![cs.instance_queries[index].0.into()],
-                    &|a| a,
-                    &|mut a, mut b| {
-                        a.append(&mut b);
-                        a
-                    },
-                    &|mut a, mut b| {
-                        a.append(&mut b);
-                        a
-                    },
-                    &|a, _| a,
-                )
-            })
-            .collect();
-
-        Self::find(regions, failure_row, failure_columns)
-    }
-
-    /// Figures out whether the given row and columns overlap an assigned region.
-    fn find(regions: &[Region], failure_row: usize, failure_columns: HashSet<Column<Any>>) -> Self {
-        regions
-            .iter()
-            .enumerate()
-            .find(|(_, r)| {
-                let (start, end) = r.rows.unwrap();
-                // We match the region if any input columns overlap, rather than all of
-                // them, because matching complex selector columns is hard. As long as
-                // regions are rectangles, and failures occur due to assignments entirely
-                // within single regions, "any" will be equivalent to "all". If these
-                // assumptions change, we'll start getting bug reports from users :)
-                (start..=end).contains(&failure_row) && !failure_columns.is_disjoint(&r.columns)
-            })
-            .map(|(r_i, r)| FailureLocation::InRegion {
-                region: (r_i, r.name.clone()).into(),
-                offset: failure_row as usize - r.rows.unwrap().0 as usize,
-            })
-            .unwrap_or_else(|| FailureLocation::OutsideRegion {
-                row: failure_row as usize,
-            })
-    }
-}
-
-/// The reasons why a particular circuit is not satisfied.
-#[derive(Debug, PartialEq)]
-pub enum VerifyFailure {
-    /// A cell used in an active gate was not assigned to.
-    CellNotAssigned {
-        /// The index of the active gate.
-        gate: metadata::Gate,
-        /// The region in which this cell should be assigned.
-        region: metadata::Region,
-        /// The column in which this cell should be assigned.
-        column: Column<Any>,
-        /// The offset (relative to the start of the region) at which this cell should be
-        /// assigned. This may be negative (for example, if a selector enables a gate at
-        /// offset 0, but the gate uses `Rotation::prev()`).
-        offset: isize,
-    },
-    /// A constraint was not satisfied for a particular row.
-    ConstraintNotSatisfied {
-        /// The polynomial constraint that is not satisfied.
-        constraint: metadata::Constraint,
-        /// The location at which this constraint is not satisfied.
-        ///
-        /// `FailureLocation::OutsideRegion` is usually caused by a constraint that does
-        /// not contain a selector, and as a result is active on every row.
-        location: FailureLocation,
-        /// The values of the virtual cells used by this constraint.
-        cell_values: Vec<(metadata::VirtualCell, String)>,
-    },
-    /// A constraint was active on an unusable row, and is likely missing a selector.
-    ConstraintPoisoned {
-        /// The polynomial constraint that is not satisfied.
-        constraint: metadata::Constraint,
-    },
-    /// A lookup input did not exist in its corresponding table.
-    Lookup {
-        /// The name of the lookup that is not satisfied.
-        name: &'static str,
-        /// The index of the lookup that is not satisfied. These indices are assigned in
-        /// the order in which `ConstraintSystem::lookup` is called during
-        /// `Circuit::configure`.
-        lookup_index: usize,
-        /// The location at which the lookup is not satisfied.
-        ///
-        /// `FailureLocation::InRegion` is most common, and may be due to the intentional
-        /// use of a lookup (if its inputs are conditional on a complex selector), or an
-        /// unintentional lookup constraint that overlaps the region (indicating that the
-        /// lookup's inputs should be made conditional).
-        ///
-        /// `FailureLocation::OutsideRegion` is uncommon, and could mean that:
-        /// - The input expressions do not correctly constrain a default value that exists
-        ///   in the table when the lookup is not being used.
-        /// - The input expressions use a column queried at a non-zero `Rotation`, and the
-        ///   lookup is active on a row adjacent to an unrelated region.
-        location: FailureLocation,
-    },
-    /// A permutation did not preserve the original value of a cell.
-    Permutation {
-        /// The column in which this permutation is not satisfied.
-        column: metadata::Column,
-        /// The row on which this permutation is not satisfied.
-        row: usize,
-    },
-}
-
-impl fmt::Display for VerifyFailure {
-    fn fmt(&self, f: &mut fmt::Formatter<'_>) -> fmt::Result {
-        match self {
-            Self::CellNotAssigned {
-                gate,
-                region,
-                column,
-                offset,
-            } => {
-                write!(
-                    f,
-                    "{} uses {}, which requires cell in column {:?} at offset {} to be assigned.",
-                    region, gate, column, offset
-                )
-            }
-            Self::ConstraintNotSatisfied {
-                constraint,
-                location,
-                cell_values,
-            } => {
-                writeln!(f, "{} is not satisfied {}", constraint, location)?;
-                for (name, value) in cell_values {
-                    writeln!(f, "- {} = {}", name, value)?;
-                }
-                Ok(())
-            }
-            Self::ConstraintPoisoned { constraint } => {
-                write!(
-                    f,
-                    "{} is active on an unusable row - missing selector?",
-                    constraint
-                )
-            }
-            Self::Lookup {
-                name,
-                lookup_index,
-                location,
-            } => {
-                write!(
-                    f,
-                    "Lookup {}(index: {}) is not satisfied {}",
-                    name, lookup_index, location
-                )
-            }
-            Self::Permutation { column, row } => {
-                write!(
-                    f,
-                    "Equality constraint not satisfied by cell ({:?}, {})",
-                    column, row
-                )
-            }
-        }
-    }
-}
-
->>>>>>> ad425ed3
 #[derive(Debug)]
 struct Region {
     /// The name of the region. Not required to be unique.
@@ -882,29 +675,6 @@
                     .enumerate()
                     .filter(move |(_, g)| g.queried_selectors().contains(selector))
                     .flat_map(move |(gate_index, gate)| {
-<<<<<<< HEAD
-                        at.iter().flat_map(move |selector_row| {
-                            // Selectors are queried with no rotation.
-                            let gate_row = *selector_row as i32;
-
-                            gate.queried_cells().iter().filter_map(move |cell| {
-                                // Determine where this cell should have been assigned.
-                                let cell_row = ((gate_row + n + cell.rotation.0) % n) as usize;
-
-                                // Check that it was assigned!
-                                if r.cells.contains(&(cell.column, cell_row)) {
-                                    None
-                                } else {
-                                    Some(VerifyFailure::CellNotAssigned {
-                                        gate: (gate_index, gate.name()).into(),
-                                        region: (r_i, r.name.clone()).into(),
-                                        gate_offset: *selector_row,
-                                        column: cell.column,
-                                        offset: cell_row as isize - r.rows.unwrap().0 as isize,
-                                    })
-                                }
-                            })
-=======
                         parallelizable_iter_flat_map::<_, _, ISPAR>(at, |gate_row| {
                             let ret: Vec<VerifyFailure> = gate
                                 .queried_cells()
@@ -928,25 +698,12 @@
                                 })
                                 .collect();
                             ret
->>>>>>> ad425ed3
                         })
                     })
             })
         });
 
         // Check that all gates are satisfied for all rows.
-<<<<<<< HEAD
-        let gate_errors =
-            self.cs
-                .gates
-                .iter()
-                .enumerate()
-                .flat_map(|(gate_index, gate)| {
-                    // We iterate from n..2n so we can just reduce to handle wrapping.
-                    (n..(2 * n)).flat_map(move |row| {
-                        gate.polynomials().iter().enumerate().filter_map(
-                            move |(poly_index, poly)| match poly.evaluate(
-=======
         let blinding_rows = (self.n as usize - (self.cs.blinding_factors() + 1))..(self.n as usize);
         let indexes: Vec<usize> =
             (gate_row_ids.into_iter().chain(blinding_rows.into_iter())).collect();
@@ -989,7 +746,6 @@
                         .enumerate()
                         .filter_map(move |(poly_index, poly)| {
                             match poly.evaluate_lazy(
->>>>>>> ad425ed3
                                 &|scalar| Value::Real(scalar),
                                 &|_| panic!("virtual selectors are removed during optimization"),
                                 &util::load(n, row, &self.cs.fixed_queries, &self.fixed),
@@ -1108,71 +864,6 @@
 
                     // In the real prover, the lookup expressions are never enforced on
                     // unusable rows, due to the (1 - (l_last(X) + l_blind(X))) term.
-<<<<<<< HEAD
-                    let mut table: Vec<Vec<_>> = self
-                        .usable_rows
-                        .clone()
-                        .filter_map(|table_row| {
-                            let t = lookup
-                                .table_expressions
-                                .iter()
-                                .map(move |c| load(c, table_row))
-                                .collect();
-
-                            if t != fill_row {
-                                Some(t)
-                            } else {
-                                None
-                            }
-                        })
-                        .collect();
-                    table.sort_unstable();
-
-                    let mut inputs: Vec<(Vec<_>, usize)> = self
-                        .usable_rows
-                        .clone()
-                        .filter_map(|input_row| {
-                            let t = lookup
-                                .input_expressions
-                                .iter()
-                                .map(move |c| load(c, input_row))
-                                .collect();
-
-                            if t != fill_row {
-                                // Also keep track of the original input row, since we're going to sort.
-                                Some((t, input_row))
-                            } else {
-                                None
-                            }
-                        })
-                        .collect();
-                    inputs.sort_unstable();
-
-                    let mut i = 0;
-                    inputs
-                        .iter()
-                        .filter_map(move |(input, input_row)| {
-                            while i < table.len() && &table[i] < input {
-                                i += 1;
-                            }
-                            if i == table.len() || &table[i] > input {
-                                assert!(table.binary_search(input).is_err());
-
-                                Some(VerifyFailure::Lookup {
-                                    lookup_index,
-                                    location: FailureLocation::find_expressions(
-                                        &self.cs,
-                                        &self.regions,
-                                        *input_row,
-                                        lookup.input_expressions.iter(),
-                                    ),
-                                })
-                            } else {
-                                None
-                            }
-                        })
-                        .collect::<Vec<_>>()
-=======
                     let usable_row_vec: Vec<_> = self.usable_rows.clone().into_iter().collect();
                     let table =
                         parallelizable_iter_map::<_, _, ISPAR>(&usable_row_vec, |table_row| {
@@ -1207,7 +898,6 @@
                     })
                     .into_iter()
                     .flatten()
->>>>>>> ad425ed3
                 });
 
         // Check that permutations preserve the original values of the cells.
@@ -1234,26 +924,6 @@
                 .flat_map(move |(column, values)| {
                     // Iterate over each row of the column to check that the cell's
                     // value is preserved by the mapping.
-<<<<<<< HEAD
-                    values.iter().enumerate().filter_map(move |(row, cell)| {
-                        let original_cell = original(column, row);
-                        let permuted_cell = original(cell.0, cell.1);
-                        if original_cell == permuted_cell {
-                            None
-                        } else {
-                            let columns = self.cs.permutation.get_columns();
-                            let column = columns.get(column).unwrap();
-                            Some(VerifyFailure::Permutation {
-                                column: (*column).into(),
-                                location: FailureLocation::find(
-                                    &self.regions,
-                                    row,
-                                    Some(column).into_iter().cloned().collect(),
-                                ),
-                            })
-                        }
-                    })
-=======
                     let indexes: Vec<usize> = (0..values.len()).into_iter().collect();
                     let ret: Vec<VerifyFailure> =
                         parallelizable_iter_filter_map::<_, _, ISPAR>(&indexes, move |row| {
@@ -1276,7 +946,6 @@
                             }
                         });
                     ret
->>>>>>> ad425ed3
                 })
         };
 
