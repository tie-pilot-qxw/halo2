//! Generator for [`create_proof`]
use crate::plonk::{evaluation::EvaluationData, ColumnType, Expression};
use crate::poly::commitment::ParamsProver;

use super::*;
use ff::PrimeField;
use std::collections::BTreeMap;
use std::{any, marker::PhantomData};
use zkpoly_compiler::{
    ast::{self, PolyLagrange},
    transit::{type2, HashTyp},
};
use zkpoly_runtime::{self as rt, args::RuntimeType};

enum PolyOrScalar<Rt: RuntimeType> {
    Poly(ast::PolyLagrange<Rt>),
    Scalar(ast::Scalar<Rt>),
}

impl<Rt: RuntimeType> PolyOrScalar<Rt> {
    pub fn unwrap_poly(&self) -> ast::PolyLagrange<Rt> {
        match self {
            PolyOrScalar::Poly(poly) => poly.clone(),
            _ => panic!("called unwrap_poly on a scalar"),
        }
    }
}

fn evaluate_expression<Rt: RuntimeType, const USE_EXT: bool>(
    expr: &Expression<Rt::Field>,
    table: &Table<Rt>,
    challenges: &[ast::Scalar<Rt>],
    rot_scale: i32,
) -> PolyOrScalar<Rt> {
    match expr {
        Expression::Constant(c) => PolyOrScalar::Scalar(ast::Scalar::constant(c.clone())),
        Expression::Selector(..) => panic!("virtual selectors are removed during optimization"),
        Expression::Fixed(query) => {
            let poly = if USE_EXT {
                table.fixed_exts[query.column_index].clone()
            } else {
                table.fixed_values[query.column_index].clone()
            };
            PolyOrScalar::Poly(poly.rotate(query.rotation.0 * rot_scale))
        }
        Expression::Advice(query) => {
            let poly = if USE_EXT {
                table.advice_exts[query.column_index].clone()
            } else {
                table.advice_values[query.column_index].clone()
            };
            PolyOrScalar::Poly(poly.rotate(query.rotation.0 * rot_scale))
        }
        Expression::Instance(query) => {
            let poly = if USE_EXT {
                table.instance_exts[query.column_index].clone()
            } else {
                table.instance_values[query.column_index].clone()
            };
            PolyOrScalar::Poly(poly.rotate(query.rotation.0 * rot_scale))
        }
        Expression::Challenge(value) => PolyOrScalar::Scalar(challenges[value.index()].clone()),
        Expression::Negated(expr) => {
            let negated = evaluate_expression::<_, USE_EXT>(expr, table, challenges, rot_scale);
            match &negated {
                PolyOrScalar::Scalar(scalar) => PolyOrScalar::Scalar(-scalar.clone()),
                PolyOrScalar::Poly(p) => PolyOrScalar::Poly(-p.clone()),
            }
        }
        Expression::Sum(lhs, rhs) => {
            let lhs = evaluate_expression::<_, USE_EXT>(lhs, table, challenges, rot_scale);
            let rhs = evaluate_expression::<_, USE_EXT>(rhs, table, challenges, rot_scale);
            match (&lhs, &rhs) {
                (PolyOrScalar::Scalar(lhs), PolyOrScalar::Scalar(rhs)) => {
                    PolyOrScalar::Scalar(lhs.clone() + rhs.clone())
                }
                (PolyOrScalar::Poly(lhs), PolyOrScalar::Scalar(rhs)) => {
                    PolyOrScalar::Poly(lhs.clone() + rhs.clone())
                }
                (PolyOrScalar::Scalar(lhs), PolyOrScalar::Poly(rhs)) => {
                    PolyOrScalar::Poly(lhs.clone() + rhs.clone())
                }
                (PolyOrScalar::Poly(lhs), PolyOrScalar::Poly(rhs)) => {
                    PolyOrScalar::Poly(lhs.clone() + rhs.clone())
                }
            }
        }
        Expression::Product(lhs, rhs) => {
            let lhs = evaluate_expression::<_, USE_EXT>(lhs, table, challenges, rot_scale);
            let rhs = evaluate_expression::<_, USE_EXT>(rhs, table, challenges, rot_scale);
            match (&lhs, &rhs) {
                (PolyOrScalar::Scalar(lhs), PolyOrScalar::Scalar(rhs)) => {
                    PolyOrScalar::Scalar(lhs.clone() * rhs.clone())
                }
                (PolyOrScalar::Poly(lhs), PolyOrScalar::Scalar(rhs)) => {
                    PolyOrScalar::Poly(lhs.clone() * rhs.clone())
                }
                (PolyOrScalar::Scalar(lhs), PolyOrScalar::Poly(rhs)) => {
                    PolyOrScalar::Poly(lhs.clone() * rhs.clone())
                }
                (PolyOrScalar::Poly(lhs), PolyOrScalar::Poly(rhs)) => {
                    PolyOrScalar::Poly(lhs.clone() * rhs.clone())
                }
            }
        }
        Expression::Scaled(lhs, rhs) => {
            let lhs = evaluate_expression::<_, USE_EXT>(lhs, table, challenges, rot_scale);
            let rhs = ast::Scalar::constant(rhs.clone());
            match &lhs {
                PolyOrScalar::Scalar(lhs) => PolyOrScalar::Scalar(lhs.clone() * rhs.clone()),
                PolyOrScalar::Poly(lhs) => PolyOrScalar::Poly(lhs.clone() * rhs.clone()),
            }
        }
    }
}

fn compress_expressions<Rt: RuntimeType>(
    vertices: impl Iterator<Item = ast::PolyLagrange<Rt>>,
    theta: &ast::Scalar<Rt>,
    n: u64,
) -> ast::PolyLagrange<Rt> {
    vertices.fold(ast::PolyLagrange::zeros(n), |acc, v| {
        acc * theta.clone() + v
    })
}

mod user_functions {
    use super::*;
    use zkpoly_compiler::{ast::user_function as uf, transit::type2};
    use zkpoly_runtime::error::RuntimeError;

    pub type CalculateAdvicesF<Rt: RuntimeType, CC> = uf::FunctionOnce3<
        Rt,
        ast::Array<Rt, ast::PolyLagrange<Rt>>,
        ast::Whatever<Rt, HashMap<usize, Rt::Field>>,
        ast::Whatever<Rt, CC>,
        ast::Array<Rt, ast::PolyLagrange<Rt>>,
    >;

    pub fn calculate_advices<
        'params,
        Rt: RuntimeType,
        ConcreteCircuit: Circuit<Rt::Field> + 'static + Send + Sync,
    >(
        n: u64,
        k: u32,
        current_phase: sealed::Phase,
        meta: &ConstraintSystem<Rt::Field>,
        config: ConcreteCircuit::Config,
    ) -> CalculateAdvicesF<Rt, ConcreteCircuit>
    where
        ConcreteCircuit::Config: 'static + Send + Sync,
    {
        #[derive(Clone)]
        struct AdviceSingle<C: CurveAffine, B: Basis> {
            pub advice_polys: Vec<Polynomial<C::Scalar, B>>,
            pub advice_blinds: Vec<Blind<C::Scalar>>,
        }

        struct WitnessCollection<'a, F: Field> {
            k: u32,
            current_phase: sealed::Phase,
            advice: Vec<Polynomial<Assigned<F>, LagrangeCoeff>>,
            unblinded_advice: HashSet<usize>,
            challenges: &'a HashMap<usize, F>,
            instances: Vec<&'a rt::scalar::ScalarArray<F>>,
            usable_rows: RangeTo<usize>,
            _marker: std::marker::PhantomData<F>,
        }

        impl<'a, F: Field> Assignment<F> for WitnessCollection<'a, F> {
            fn enter_region<NR, N>(&mut self, _: N)
            where
                NR: Into<String>,
                N: FnOnce() -> NR,
            {
                // Do nothing; we don't care about regions in this context.
            }

            fn exit_region(&mut self) {
                // Do nothing; we don't care about regions in this context.
            }

            fn enable_selector<A, AR>(&mut self, _: A, _: &Selector, _: usize) -> Result<(), Error>
            where
                A: FnOnce() -> AR,
                AR: Into<String>,
            {
                // We only care about advice columns here

                Ok(())
            }

            fn annotate_column<A, AR>(&mut self, _annotation: A, _column: Column<Any>)
            where
                A: FnOnce() -> AR,
                AR: Into<String>,
            {
                // Do nothing
            }

            fn query_instance(
                &self,
                column: Column<Instance>,
                row: usize,
            ) -> Result<Value<F>, Error> {
                if !self.usable_rows.contains(&row) {
                    return Err(Error::not_enough_rows_available(self.k));
                }

                self.instances
                    .get(column.index())
                    .and_then(|column| Some(column[row]))
                    .map(|v| Value::known(v))
                    .ok_or(Error::BoundsFailure)
            }

            fn assign_advice<V, VR, A, AR>(
                &mut self,
                _: A,
                column: Column<Advice>,
                row: usize,
                to: V,
            ) -> Result<(), Error>
            where
                V: FnOnce() -> Value<VR>,
                VR: Into<Assigned<F>>,
                A: FnOnce() -> AR,
                AR: Into<String>,
            {
                // Ignore assignment of advice column in different phase than current one.
                if self.current_phase != column.column_type().phase {
                    return Ok(());
                }

                if !self.usable_rows.contains(&row) {
                    return Err(Error::not_enough_rows_available(self.k));
                }

                *self
                    .advice
                    .get_mut(column.index())
                    .and_then(|v| v.get_mut(row))
                    .ok_or(Error::BoundsFailure)? = to().into_field().assign()?;

                Ok(())
            }

            fn assign_fixed<V, VR, A, AR>(
                &mut self,
                _: A,
                _: Column<Fixed>,
                _: usize,
                _: V,
            ) -> Result<(), Error>
            where
                V: FnOnce() -> Value<VR>,
                VR: Into<Assigned<F>>,
                A: FnOnce() -> AR,
                AR: Into<String>,
            {
                // We only care about advice columns here

                Ok(())
            }

            fn copy(
                &mut self,
                _: Column<Any>,
                _: usize,
                _: Column<Any>,
                _: usize,
            ) -> Result<(), Error> {
                // We only care about advice columns here

                Ok(())
            }

            fn fill_from_row(
                &mut self,
                _: Column<Fixed>,
                _: usize,
                _: Value<Assigned<F>>,
            ) -> Result<(), Error> {
                Ok(())
            }

            fn get_challenge(&self, challenge: Challenge) -> Value<F> {
                self.challenges
                    .get(&challenge.index())
                    .cloned()
                    .map(Value::known)
                    .unwrap_or_else(Value::unknown)
            }

            fn push_namespace<NR, N>(&mut self, _: N)
            where
                NR: Into<String>,
                N: FnOnce() -> NR,
            {
                // Do nothing; we don't care about namespaces in this context.
            }

            fn pop_namespace(&mut self, _: Option<String>) {
                // Do nothing; we don't care about namespaces in this context.
            }
        }

        let unusable_rows_start = n as usize - (meta.blinding_factors() + 1);
        let num_advice_columns = meta.num_advice_columns;
        let unblinded_advice_columns = meta.unblinded_advice_columns.clone();
        let constants = meta.constants.clone();

        let f = move |mut r: Vec<&mut zkpoly_runtime::scalar::ScalarArray<Rt::Field>>,
                      instances: Vec<&zkpoly_runtime::scalar::ScalarArray<Rt::Field>>,
                      challenges: &HashMap<usize, Rt::Field>,
                      circuit: &ConcreteCircuit| {
            let mut witness = WitnessCollection {
                k,
                current_phase,
                advice: vec![Polynomial::empty_lagrange_assigned(n as usize); num_advice_columns],
                unblinded_advice: HashSet::from_iter(unblinded_advice_columns.iter().copied()),
                instances,
                challenges,
                // The prover will not be allowed to assign values to advice
                // cells that exist within inactive rows, which include some
                // number of blinding factors and an extra row for use in the
                // permutation argument.
                usable_rows: ..unusable_rows_start,
                _marker: std::marker::PhantomData,
            };

            // Synthesize the circuit to obtain the witness and other information.
            ConcreteCircuit::FloorPlanner::synthesize(&mut witness, circuit, config, constants)
                .map_err(|e| RuntimeError::Other(format!("{:?}", e)))?;

            let r_dominators = r.split_off(num_advice_columns);
            let r_numerators = r;

            witness
                .advice
                .into_iter()
                .zip(r_numerators.into_iter())
                .zip(r_dominators.into_iter())
                .for_each(|((advice, r_numerators), r_dominators)| {
                    advice
                        .values
                        .into_iter()
                        .zip(r_numerators.iter_mut())
                        .zip(r_dominators.iter_mut())
                        .for_each(|((assigned, r_numerator), r_dominator)| {
                            let (n, d) = match assigned {
                                Assigned::Zero => (Rt::Field::ZERO, Rt::Field::ONE),
                                Assigned::Trivial(x) => (x, Rt::Field::ONE),
                                Assigned::Rational(n0, d0) => (n0, d0),
                            };
                            *r_numerator = n;
                            *r_dominator = d;
                        });
                });
            Ok(())
        };

        uf::FunctionOnce3::new(
            "calculate_advices".to_string(),
            f,
            type2::Typ::Array(Box::new(type2::Typ::lagrange(n)), 2 * num_advice_columns),
        )
    }

    pub type NewHashDictF<Rt: RuntimeType, K, T> =
        uf::FunctionFn0<Rt, ast::Whatever<Rt, HashMap<K, T>>>;

    pub fn new_hash_dict<Rt: RuntimeType, K: 'static + Send + Sync, T: 'static + Send + Sync>(
    ) -> NewHashDictF<Rt, K, T> {
        let f = |r: Box<dyn FnOnce(HashMap<K, T>) + '_>| {
            r(HashMap::new());
            Ok(())
        };

        uf::FunctionFn0::new(
            format!(
                "new_hash_dict::<{}, {}>",
                any::type_name::<K>(),
                any::type_name::<T>()
            ),
            f,
            type2::Typ::Any(
                any::TypeId::of::<HashMap<K, T>>(),
                std::mem::size_of::<HashMap<K, T>>(),
            ),
        )
    }

    pub fn hash_dict_insert<Rt: RuntimeType>(
        k: usize,
    ) -> uf::FunctionFn2<
        Rt,
        ast::Whatever<Rt, HashMap<usize, Rt::Field>>,
        ast::Scalar<Rt>,
        ast::Whatever<Rt, HashMap<usize, Rt::Field>>,
    > {
        let f = move |r: Box<dyn FnOnce(HashMap<usize, Rt::Field>) + '_>,
                      hd: &HashMap<usize, Rt::Field>,
                      t: &rt::scalar::Scalar<Rt::Field>| {
            let mut hd = hd.clone();
            hd.insert(k, t.to_ff());
            r(hd);
            Ok(())
        };

        uf::FunctionFn2::new(
            "hash_dict_insert".to_string(),
            f,
            type2::Typ::Any(
                any::TypeId::of::<HashMap<usize, rt::scalar::Scalar<Rt::Field>>>(),
                std::mem::size_of::<HashMap<usize, rt::scalar::Scalar<Rt::Field>>>(),
            ),
        )
    }

    pub fn collect_challenges<Rt: RuntimeType>(
        num_challenges: usize,
    ) -> uf::FunctionFn1<
        Rt,
        ast::Whatever<Rt, HashMap<usize, Rt::Field>>,
        ast::Array<Rt, ast::Scalar<Rt>>,
    > {
        let f = move |r: Vec<&mut rt::scalar::Scalar<Rt::Field>>,
                      challenges: &HashMap<usize, Rt::Field>| {
            let result = (0..num_challenges)
                .map(|index| challenges[&index].clone())
                .collect::<Vec<_>>();
            result.into_iter().zip(r.into_iter()).for_each(|(x, y)| {
                *y.as_mut() = x;
            });
            Ok(())
        };

        uf::FunctionFn1::new(
            "collect_challenges".to_string(),
            f,
            type2::Typ::Array(Box::new(type2::Typ::Scalar), num_challenges),
        )
    }

    pub type PermuteExpressionPairF<Rt: RuntimeType> = uf::FunctionFn2<
        Rt,
        ast::PolyLagrange<Rt>,
        ast::PolyLagrange<Rt>,
        ast::Tuple2<ast::PolyLagrange<Rt>, ast::PolyLagrange<Rt>, Rt>,
    >;

    pub fn permute_expression_pair<'params, Rt: RuntimeType>(
        blinding_factors: usize,
        n: u64,
    ) -> PermuteExpressionPairF<Rt>
    where
        Rt::Field: Ord,
    {
        let usable_rows = n as usize - (blinding_factors + 1);
        let f = move |r: (
            &mut rt::scalar::ScalarArray<Rt::Field>,
            &mut rt::scalar::ScalarArray<Rt::Field>,
        ),
                      a: &rt::scalar::ScalarArray<Rt::Field>,
                      b: &rt::scalar::ScalarArray<Rt::Field>| {
            let mut permuted_input_expression: Vec<_> = a.iter().copied().collect();
            permuted_input_expression.truncate(usable_rows);

            // Sort input lookup expression values
            permuted_input_expression.sort();

            // A BTreeMap of each unique element in the table expression and its count
            let mut leftover_table_map: BTreeMap<Rt::Field, u32> =
                b.iter()
                    .take(usable_rows)
                    .fold(BTreeMap::new(), |mut acc, coeff| {
                        *acc.entry(*coeff).or_insert(0) += 1;
                        acc
                    });
            let mut permuted_table_coeffs = vec![Rt::Field::ZERO; usable_rows];

            let mut repeated_input_rows = permuted_input_expression
                .iter()
                .zip(permuted_table_coeffs.iter_mut())
                .enumerate()
                .filter_map(|(row, (input_value, table_value))| {
                    // If this is the first occurrence of `input_value` in the input expression
                    if row == 0 || *input_value != permuted_input_expression[row - 1] {
                        *table_value = *input_value;
                        // Remove one instance of input_value from leftover_table_map
                        if let Some(count) = leftover_table_map.get_mut(input_value) {
                            assert!(*count > 0);
                            *count -= 1;
                            None
                        } else {
                            // Return error if input_value not found
                            Some(Err(Error::ConstraintSystemFailure))
                        }
                    // If input value is repeated
                    } else {
                        Some(Ok(row))
                    }
                })
                .collect::<Result<Vec<_>, _>>()
                .map_err(|err| rt::error::RuntimeError::Other(format!("{:?}", err)))?;

            // Populate permuted table at unfilled rows with leftover table elements
            for (coeff, count) in leftover_table_map.iter() {
                for _ in 0..*count {
                    permuted_table_coeffs[repeated_input_rows.pop().unwrap()] = *coeff;
                }
            }
            assert!(repeated_input_rows.is_empty());

            assert_eq!(permuted_input_expression.len(), usable_rows);
            assert_eq!(permuted_table_coeffs.len(), usable_rows);

            r.0.iter_mut()
                .zip(r.1.iter_mut())
                .zip(
                    permuted_input_expression
                        .into_iter()
                        .zip(permuted_table_coeffs.into_iter()),
                )
                .for_each(|((ri, rt), (i, t))| {
                    *ri = i;
                    *rt = t;
                });

            Ok(())
        };

        uf::FunctionFn2::new(
            "permute_expression_pair".to_string(),
            f,
            type2::Typ::Tuple(vec![
                type2::Typ::lagrange(usable_rows as u64),
                type2::Typ::lagrange(usable_rows as u64),
            ]),
        )
    }

    pub type EvaluateVanishingPolynomailF<Rt: RuntimeType> =
        uf::FunctionFn2<Rt, ast::Array<Rt, ast::Scalar<Rt>>, ast::Scalar<Rt>, ast::Scalar<Rt>>;

    pub fn evaluate_vanishing_polynomial<Rt: RuntimeType>() -> EvaluateVanishingPolynomailF<Rt> {
        let f = |r: &mut rt::scalar::Scalar<Rt::Field>,
                 roots: Vec<&rt::scalar::Scalar<Rt::Field>>,
                 z: &rt::scalar::Scalar<Rt::Field>| {
            let roots: Vec<_> = roots.into_iter().map(|x| x.to_ff()).collect();
            let eval = crate::arithmetic::evaluate_vanishing_polynomial(&roots, z.to_ff());
            *r = rt::scalar::Scalar::from_ff(&eval);
            Ok(())
        };

        uf::FunctionFn2::new(
            "evaluate_vanishing_polynomial".to_string(),
            f,
            type2::Typ::Scalar,
        )
    }
}

struct PermutedPlookupArgument<Rt: RuntimeType> {
    ci_values: ast::PolyLagrange<Rt>,
    ct_values: ast::PolyLagrange<Rt>,
    pi_values: ast::PolyLagrange<Rt>,
    pt_values: ast::PolyLagrange<Rt>,
    pi_coef: ast::PolyCoef<Rt>,
    pt_coef: ast::PolyCoef<Rt>,
}

fn compute_permuted_for_plookup<Rt: RuntimeType>(
    pa: &lookup::Argument<Rt::Field>,
    theta: &ast::Scalar<Rt>,
    table: &Table<Rt>,
    challenges: &[ast::Scalar<Rt>],
    n: u64,
    unusable_rows_start: u64,
    permutater: &user_functions::PermuteExpressionPairF<Rt>,
) -> PermutedPlookupArgument<Rt> {
    let inputs_evaluated = pa
        .input_expressions
        .iter()
        .map(|expr| evaluate_expression::<_, false>(expr, table, challenges, 1).unwrap_poly())
        .collect::<Vec<_>>();
    let tables_evaluated = pa
        .table_expressions
        .iter()
        .map(|expr| evaluate_expression::<_, false>(expr, table, challenges, 1).unwrap_poly())
        .collect::<Vec<_>>();
    let ci_values = compress_expressions(inputs_evaluated.iter().cloned(), theta, n);
    let ct_values = compress_expressions(tables_evaluated.iter().cloned(), theta, n);

    let ci_values = ci_values.extend(n).blind(unusable_rows_start, n);
    let ct_values = ct_values.extend(n).blind(unusable_rows_start, n);

    let (pi_values, pt_values) = permutater
        .call(ci_values.clone(), ct_values.clone())
        .unpack();

    let pt_coef = pt_values.to_coef();
    let pi_coef = pi_values.to_coef();

    PermutedPlookupArgument {
        ci_values,
        ct_values,
        pi_values,
        pt_values,
        pi_coef,
        pt_coef,
    }
}

fn compute_permutation_ppp<Rt: RuntimeType>(
    columns: &Vec<Column<Any>>,
    ppk: &ProvingKey<Rt::PointAffine>,
    permutations: &[ast::PolyLagrange<Rt>],
    n: u64,
    table: &Table<Rt>,
    beta: &ast::Scalar<Rt>,
    gamma: &ast::Scalar<Rt>,
    omega_powers: &ast::PolyLagrange<Rt>,
    delta: &ast::Scalar<Rt>,
) -> Vec<ast::PolyLagrange<Rt>> {
    let chunk_len = ppk.vk.cs_degree - 2;
    let blinding_factors = ppk.vk.cs.blinding_factors();
    let unusable_rows_start = n as usize - (blinding_factors + 1);

    let mut modified_values = ast::PolyLagrange::ones(n);
    let mut last_z = ast::Scalar::one();

    let mut delta_power = ast::Scalar::one();

    let sets = columns
        .chunks(chunk_len)
        .zip(permutations.chunks(chunk_len))
        .map(|(columns, permutations)| {
            for (column, permuted_column_values) in columns.iter().zip(permutations.iter()) {
                let column_values = table.lagrange(*column);
                modified_values = modified_values.clone()
                    * (beta.clone() * permuted_column_values.clone()
                        + gamma.clone()
                        + column_values.clone());
                modified_values = modified_values.clone()
                    * (omega_powers.clone() * beta.clone() * delta_power.clone()
                        + gamma.clone()
                        + column_values);

                delta_power = delta_power.clone() * delta.clone();
            }

            let z = modified_values.scan_mul(&last_z);
            let z = z.blind(unusable_rows_start as u64, n);
            last_z = z.index(n - (blinding_factors as u64 + 1));

            z
        })
        .collect();

    sets
}

fn compute_lookup_ppp<Rt: RuntimeType>(
    ppa: &PermutedPlookupArgument<Rt>,
    beta: &ast::Scalar<Rt>,
    gamma: &ast::Scalar<Rt>,
    unusable_rows_start: u64,
    n: u64,
) -> ast::PolyLagrange<Rt> {
    let z = (beta.clone() + ppa.ci_values.clone()) * (gamma.clone() + ppa.ct_values.clone());
    let z = z / (beta.clone() + ppa.pi_values.clone()) * (gamma.clone() + ppa.pt_values.clone());
    let z = z.scan_mul(&ast::Scalar::one());
    let z = z.blind(unusable_rows_start, n);
    z
}

fn construct_primary_constraint<Rt: RuntimeType>(
    h: &mut ast::PolyLagrange<Rt>,
    pk_permutation_exts: &[ast::PolyLagrange<Rt>],
    permutation_ppps: &[ast::PolyLagrange<Rt>],
    las: &[lookup::Argument<Rt::Field>],
    plas: &[PermutedPlookupArgument<Rt>],
    lookup_ppp_coefs: &[ast::PolyCoef<Rt>],
    table: &Table<Rt>,
    pk: &ProvingKey<Rt::PointAffine>,
    challenges: &[ast::Scalar<Rt>],
    zetas: &ast::PolyLagrange<Rt>,
    l0: &ast::PolyLagrange<Rt>,
    l_last: &ast::PolyLagrange<Rt>,
    l_active_row: &ast::PolyLagrange<Rt>,
    extended_omega_powers: &ast::PolyLagrange<Rt>,
    beta: &ast::Scalar<Rt>,
    gamma: &ast::Scalar<Rt>,
    y: &ast::Scalar<Rt>,
    beta_mul_zeta: &ast::Scalar<Rt>,
    delta: &ast::Scalar<Rt>,
    theta: &ast::Scalar<Rt>,
) where
    Rt::Field: WithSmallOrderMulGroup<3>,
{
    let domain = &pk.vk.domain;
    let rot_scale = 1 << (domain.extended_k() - domain.k());
    let extended_n = domain.extended_len() as u64;

    let mut add_constraint = |p: ast::PolyLagrange<Rt>| {
        *h = h.clone() * y.clone() + p;
    };

    // Custom gates
    pk.vk
        .cs
        .gates()
        .iter()
        .flat_map(|gate| {
            gate.polynomials().iter().map(|expr| {
                evaluate_expression::<_, true>(expr, table, challenges, rot_scale).unwrap_poly()
            })
        })
        .for_each(|p| add_constraint(p));

    // Premutation constraints
    if !permutation_ppps.is_empty() {
        let blinding_factors = pk.vk.cs.blinding_factors();
        let last_rotation = -((blinding_factors + 1) as i32);

        let chunk_len = pk.vk.cs_degree - 2;
        let permutation_ppps: Vec<_> = permutation_ppps
            .iter()
            .map(|p| p.to_coef())
            .map(|p| coef_to_extended(&p, extended_n, zetas))
            .collect();
        add_constraint(
            (ast::Scalar::one() - permutation_ppps.first().unwrap().clone()) * l0.clone(),
        );
        let last = permutation_ppps.last().unwrap().clone();
        add_constraint((last.clone() * last.clone() - last.clone()) * l_last.clone());

        for (i, ppp) in permutation_ppps.iter().skip(1).enumerate() {
            add_constraint(
                (ppp.clone() - permutation_ppps[i - 1].rotate(rot_scale * last_rotation))
                    * l0.clone(),
            );
        }

        let mut delta_power = beta_mul_zeta.clone();
        for ((columns, perm_exts), ppp) in pk
            .vk
            .cs
            .permutation
            .columns
            .chunks(chunk_len)
            .zip(pk_permutation_exts.chunks(chunk_len))
            .zip(permutation_ppps.iter())
        {
            let mut left = ppp.rotate(rot_scale);
            for (perm_ext, col) in perm_exts.iter().zip(columns) {
                let col_values = table.ext(*col);
                left = left * (col_values + beta.clone() * perm_ext.clone() + gamma.clone());
            }

            let mut right = ppp.clone();
            for col in columns {
                let col_values = table.ext(*col);
                right = right
                    * (col_values
                        + delta_power.clone() * extended_omega_powers.clone()
                        + gamma.clone());
                delta_power = delta_power * delta.clone();
            }

            add_constraint((left - right) * l_active_row.clone());
        }
    }

    for ((ppa, ppp), pa) in plas.iter().zip(lookup_ppp_coefs.iter()).zip(las.iter()) {
        let ppp_ext = coef_to_extended(ppp, extended_n, zetas);
        let pi_ext = coef_to_extended(&ppa.pi_coef, extended_n, zetas);
        let pt_ext = coef_to_extended(&ppa.pt_coef, extended_n, zetas);

        let inputs_evaluated = pa
            .input_expressions
            .iter()
            .map(|expr| {
                evaluate_expression::<_, true>(expr, table, challenges, rot_scale).unwrap_poly()
            })
            .collect::<Vec<_>>();
        let tables_evaluated = pa
            .table_expressions
            .iter()
            .map(|expr| {
                evaluate_expression::<_, true>(expr, table, challenges, rot_scale).unwrap_poly()
            })
            .collect::<Vec<_>>();
        let ci_ext = compress_expressions(inputs_evaluated.iter().cloned(), theta, extended_n);
        let ct_ext = compress_expressions(tables_evaluated.iter().cloned(), theta, extended_n);

        let t = (ct_ext + gamma.clone()) * (ci_ext + beta.clone());

        add_constraint((ast::Scalar::one() - ppp_ext.clone()) * l0.clone());
        add_constraint((ppp_ext.clone() * ppp_ext.clone() - ppp_ext.clone()) * l_last.clone());

        add_constraint(
            (ppp_ext.rotate(rot_scale) * (pi_ext + beta.clone()) * (pt_ext + gamma.clone())
                - ppp_ext * t)
                * l_active_row.clone(),
        );
    }

    // Shuffle not implemented yet
}

fn construct_vanishing<Rt: RuntimeType>(
    h: &ast::PolyLagrange<Rt>,
    zetas_inv: &ast::PolyLagrange<Rt>,
    vanishing_divisor: &ast::PolyLagrange<Rt>,
    extended_truncted_n: u64,
    n: u64,
) -> Vec<ast::PolyCoef<Rt>> {
    let vanishing = h.clone() * vanishing_divisor.clone();
    let vanishing = extended_to_coef(&vanishing, extended_truncted_n, zetas_inv);
    let pieces = (0..extended_truncted_n)
        .step_by(n as usize)
        .map(|offset| vanishing.slice(offset, offset + n))
        .collect();
    pieces
}

fn evaluate_permutation<Rt: RuntimeType>(
    permutation_ppp_coefs: &[ast::PolyCoef<Rt>],
    x: &ast::Scalar<Rt>,
    transcript: &mut ast::Transcript<Rt>,
    pk: &ProvingKey<Rt::PointAffine>,
    get_x_mul_omega_power: &mut impl FnMut(i32) -> ast::Scalar<Rt>,
) {
    let blinding_facotrs = pk.vk.cs.blinding_factors();
    let mut iter = permutation_ppp_coefs.iter();

    while let Some(ppp) = iter.next() {
        let eval = ppp.evaluate(x);
        let eval_next = ppp.evaluate(&get_x_mul_omega_power(1));

        transcript.hash_scalar(&eval, HashTyp::WriteProof);
        transcript.hash_scalar(&eval_next, HashTyp::WriteProof);

        if iter.len() > 0 {
            let eval_last = ppp.evaluate(&get_x_mul_omega_power(-((blinding_facotrs + 1) as i32)));

            transcript.hash_scalar(&eval_last, HashTyp::WriteProof);
        }
    }
}

fn evaluate_lookup<Rt: RuntimeType>(
    ppp_coef: &ast::PolyCoef<Rt>,
    pla: &PermutedPlookupArgument<Rt>,
    x: &ast::Scalar<Rt>,
    transcript: &mut ast::Transcript<Rt>,
    get_x_mul_omega_power: &mut impl FnMut(i32) -> ast::Scalar<Rt>,
) {
    let ppp_eval = ppp_coef.evaluate(x);
    let ppp_eval_next = ppp_coef.evaluate(&get_x_mul_omega_power(1));
    let pi_eval = pla.pi_coef.evaluate(x);
    let pi_eval_prev = pla.pi_coef.evaluate(&get_x_mul_omega_power(-1));
    let pt_eval = pla.pt_coef.evaluate(x);

    [ppp_eval, ppp_eval_next, pi_eval, pi_eval_prev, pt_eval]
        .into_iter()
        .for_each(|p| transcript.hash_scalar(&p, HashTyp::WriteProof));
}

fn coef_to_extended<Rt: RuntimeType>(
    coefs: &ast::PolyCoef<Rt>,
    extended_n: u64,
    zetas: &ast::PolyLagrange<Rt>,
) -> ast::PolyLagrange<Rt> {
    let coefs = coefs.distribute_powers(zetas);
    let extended = coefs.extend(extended_n);
    extended.to_lagrange()
}

fn extended_to_coef<Rt: RuntimeType>(
    values: &ast::PolyLagrange<Rt>,
    len: u64,
    zetas_inv: &ast::PolyLagrange<Rt>,
) -> ast::PolyCoef<Rt> {
    let extended_coef = values.to_coef();
    let extended_coef = extended_coef.distribute_powers(zetas_inv);
    extended_coef.slice(0, len)
}

fn kzg_commit_lagrange<Rt: RuntimeType>(
    poly: impl Iterator<Item = ast::PolyLagrange<Rt>>,
    points: &ast::PrecomputedPoints<Rt>,
    transcript: &mut ast::Transcript<Rt>,
) {
    let points = ast::point::msm_lagrange(poly, points);
    points.iter().for_each(|point| {
        transcript.hash_point(&point, HashTyp::WriteProof);
    })
}

fn kzg_commit_coef<Rt: RuntimeType>(
    poly: impl Iterator<Item = ast::PolyCoef<Rt>>,
    points: &ast::PrecomputedPoints<Rt>,
    transcript: &mut ast::Transcript<Rt>,
) {
    let points = ast::point::msm_coef(poly, points);
    points.iter().for_each(|point| {
        transcript.hash_point(&point, HashTyp::WriteProof);
    })
}

struct Table<Rt: RuntimeType> {
    instance_values: Vec<ast::PolyLagrange<Rt>>,
    instance_coefs: Vec<ast::PolyCoef<Rt>>,
    instance_exts: Vec<ast::PolyLagrange<Rt>>,
    advice_values: Vec<ast::PolyLagrange<Rt>>,
    advice_coefs: Vec<ast::PolyCoef<Rt>>,
    advice_exts: Vec<ast::PolyLagrange<Rt>>,
    fixed_values: Vec<ast::PolyLagrange<Rt>>,
    fixed_coefs: Vec<ast::PolyCoef<Rt>>,
    fixed_exts: Vec<ast::PolyLagrange<Rt>>,
}

impl<Rt: RuntimeType> Table<Rt> {
    pub fn lagrange(&self, col: Column<Any>) -> ast::PolyLagrange<Rt> {
        match col.column_type() {
            Any::Instance => self.instance_values[col.index()].clone(),
            Any::Advice(..) => self.advice_values[col.index()].clone(),
            Any::Fixed => self.fixed_values[col.index()].clone(),
        }
    }
    pub fn ext(&self, col: Column<Any>) -> ast::PolyLagrange<Rt> {
        match col.column_type() {
            Any::Instance => self.instance_exts[col.index()].clone(),
            Any::Advice(..) => self.advice_exts[col.index()].clone(),
            Any::Fixed => self.fixed_exts[col.index()].clone(),
        }
    }
}

struct ProverQuery<Rt: RuntimeType> {
    rotation: i32,
    poly: ast::PolyCoef<Rt>,
}

fn open_permutation<'a, Rt: RuntimeType>(
    ppps: &'a [ast::PolyCoef<Rt>],
    pk: &ProvingKey<Rt::PointAffine>,
) -> impl Iterator<Item = ProverQuery<Rt>> + 'a {
    let blinding_facotrs = pk.vk.cs.blinding_factors();

    ppps.iter()
        .flat_map(move |ppp| {
            [
                ProverQuery {
                    rotation: 0,
                    poly: ppp.clone(),
                },
                ProverQuery {
                    rotation: 1,
                    poly: ppp.clone(),
                },
            ]
            .into_iter()
        })
        .chain(ppps.iter().rev().skip(1).flat_map(move |ppp| {
            Some(ProverQuery {
                rotation: -((blinding_facotrs + 1) as i32),
                poly: ppp.clone(),
            })
        }))
}

fn open_permutation_indices<'a, Rt: RuntimeType>(
    pk_permutation_coefs: &'a [ast::PolyCoef<Rt>],
) -> impl Iterator<Item = ProverQuery<Rt>> + 'a {
    pk_permutation_coefs
        .iter()
        .cloned()
        .map(move |p| ProverQuery {
            rotation: 0,
            poly: p,
        })
}

fn open_lookup<Rt: RuntimeType>(
    pla: &PermutedPlookupArgument<Rt>,
    ppp: &ast::PolyCoef<Rt>,
) -> impl Iterator<Item = ProverQuery<Rt>> {
    [
        ProverQuery {
            rotation: 0,
            poly: ppp.clone(),
        },
        ProverQuery {
            rotation: 0,
            poly: pla.pi_coef.clone(),
        },
        ProverQuery {
            rotation: 0,
            poly: pla.pt_coef.clone(),
        },
        ProverQuery {
            rotation: -1,
            poly: pla.pi_coef.clone(),
        },
        ProverQuery {
            rotation: 1,
            poly: ppp.clone(),
        },
    ]
    .into_iter()
}

struct RotationSet<Rt: RuntimeType, P> {
    points: P,
    commitments: Vec<ast::PolyCoef<Rt>>,
}

fn construct_intermediate_sets<Rt: RuntimeType>(
    queries: impl Iterator<Item = ProverQuery<Rt>>,
) -> (BTreeSet<i32>, Vec<RotationSet<Rt, BTreeSet<i32>>>) {
    let queries = queries.collect::<Vec<_>>();

    // All points that appear in queries
    let mut super_point_set = BTreeSet::new();

    // Collect rotation sets for each commitment
    // Example elements in the vector:
    // (C_0, {r_5}),
    // (C_1, {r_1, r_2, r_3}),
    // (C_2, {r_2, r_3, r_4}),
    // (C_3, {r_2, r_3, r_4}),
    // ...
    let mut commitment_rotation_set_map: Vec<(ast::PolyCoef<Rt>, BTreeSet<i32>)> = vec![];
    for query in queries.iter() {
        let rotation = query.rotation;
        super_point_set.insert(rotation);
        if let Some(commitment_rotation_set) = commitment_rotation_set_map
            .iter_mut()
            .find(|(commitment, _)| commitment.is(&query.poly))
        {
            let (_, rotation_set) = commitment_rotation_set;
            rotation_set.insert(rotation);
        } else {
            commitment_rotation_set_map.push((
                query.poly.clone(),
                BTreeSet::from_iter(std::iter::once(rotation)),
            ));
        };
    }

    // Flatten rotation sets and collect commitments that opens against each commitment set
    // Example elements in the vector:
    // {r_5}: [C_0],
    // {r_1, r_2, r_3} : [C_1]
    // {r_2, r_3, r_4} : [C_2, C_3],
    // ...
    // NOTE: we want to make the order of the collection of rotation sets independent of the opening points, to ease the verifier computation
    let mut rotation_set_commitment_map: Vec<RotationSet<Rt, BTreeSet<i32>>> = vec![];
    for (commitment, rotation_set) in commitment_rotation_set_map.into_iter() {
        if let Some(rotation_set_commitment) = rotation_set_commitment_map
            .iter_mut()
            .find(|rs| rs.points == rotation_set)
        {
            rotation_set_commitment.commitments.push(commitment);
        } else {
            rotation_set_commitment_map.push(RotationSet {
                points: rotation_set,
                commitments: vec![commitment],
            });
        };
    }
    (super_point_set, rotation_set_commitment_map)
}

fn div_by_vanishing<'a, Rt: RuntimeType>(
    p: ast::PolyCoef<Rt>,
    roots: impl Iterator<Item = &'a ast::Scalar<Rt>>,
) -> ast::PolyCoef<Rt> {
    roots.fold(p, |p, b| p.kate_div(b))
}

fn shplonk_commit<Rt: RuntimeType>(
    queries: impl Iterator<Item = ProverQuery<Rt>>,
    transcript: &mut ast::Transcript<Rt>,
    get_x_mul_omega_power: &mut impl FnMut(i32) -> ast::Scalar<Rt>,
    coef_points: &ast::PrecomputedPoints<Rt>,
    evaluate_vanishing_polynomail_f: user_functions::EvaluateVanishingPolynomailF<Rt>,
    n: u64,
) {
    let y = transcript.squeeze_challenge_scalar();
    let (super_point_set, rotation_sets) = construct_intermediate_sets(queries);

    let points_complement: Vec<Vec<_>> = rotation_sets
        .iter()
        .map(|RotationSet { points, .. }| {
            let com = super_point_set.difference(points);
            com.into_iter()
                .map(|rot| get_x_mul_omega_power(*rot))
                .collect()
        })
        .collect();

    let rotation_sets: Vec<RotationSet<Rt, Vec<ast::Scalar<Rt>>>> = rotation_sets
        .into_iter()
        .map(
            |RotationSet {
                 points,
                 commitments,
             }| RotationSet {
                points: points
                    .into_iter()
                    .map(|rot| get_x_mul_omega_power(rot))
                    .collect(),
                commitments,
            },
        )
        .collect();

    let rs: Vec<Vec<_>> = rotation_sets
        .iter()
        .map(
            |RotationSet {
                 points,
                 commitments,
             }| {
                commitments
                    .iter()
                    .map(|poly| {
                        let ys: Vec<_> = points.iter().map(|x| poly.evaluate(x)).collect();
                        ast::PolyCoef::interplote(points.clone(), ys)
                    })
                    .collect()
            },
        )
        .collect();

    let v = transcript.squeeze_challenge_scalar();

    let his = rotation_sets.iter().zip(rs.iter()).map(|(rot_set, rs)| {
        let numerator = rot_set
            .commitments
            .iter()
            .rev()
            .zip(rs.iter().rev())
            .fold(ast::PolyCoef::zero(n), |acc, (f, r)| {
                acc * y.clone() + f.clone() - r.clone()
            });
        div_by_vanishing(numerator, rot_set.points.iter())
    });

    let h = his
        .into_iter()
        .rev()
        .fold(ast::PolyCoef::zero(n), |acc, hi| acc * v.clone() + hi);
    kzg_commit_coef(std::iter::once(h.clone()), coef_points, transcript);

    let u = transcript.squeeze_challenge_scalar();

    let lis = rotation_sets
        .iter()
        .zip(rs.iter())
        .zip(points_complement.into_iter())
        .map(|((rot_set, rs), complement_points)| {
            let factor1 = rot_set
                .commitments
                .iter()
                .rev()
                .zip(rs.iter().rev())
                .fold(ast::PolyCoef::zero(n), |acc, (f, r)| {
                    acc * y.clone() + f.clone() - r.evaluate(&u)
                });
            let factor2 = evaluate_vanishing_polynomail_f.call(
                ast::Array::construct(complement_points.into_iter()),
                u.clone(),
            );
            factor1 * factor2
        });

    let l_left = lis
        .rev()
        .fold(ast::PolyCoef::zero(n), |acc, li| acc * v.clone() + li);
    let l_right = h * evaluate_vanishing_polynomail_f.call(
        ast::Array::construct(
            super_point_set
                .iter()
                .map(|rot| get_x_mul_omega_power(*rot)),
        ),
        u.clone(),
    );
    let l = l_left - l_right;

    let h1 = l.kate_div(&u);
    let alpha = h1.index(0).invert();
    let h1 = h1 * alpha;
    kzg_commit_coef(std::iter::once(h1), coef_points, transcript);
}

/// A pack of types for the runtime
pub struct RtInstance<Scheme, E, T>(PhantomData<(Scheme, E, T)>);

impl<Scheme, E, T> std::fmt::Debug for RtInstance<Scheme, E, T> {
    fn fmt(&self, f: &mut std::fmt::Formatter<'_>) -> std::fmt::Result {
        write!(f, "RtInstance")
    }
}

impl<Scheme, E, T> Clone for RtInstance<Scheme, E, T> {
    fn clone(&self) -> Self {
        Self(PhantomData)
    }
}

unsafe impl<Scheme, E, T> Send for RtInstance<Scheme, E, T> {}
unsafe impl<Scheme, E, T> Sync for RtInstance<Scheme, E, T> {}

impl<Scheme: CommitmentScheme + 'static, E, T> RuntimeType for RtInstance<Scheme, E, T>
where
    E: zkpoly_runtime::transcript::EncodedChallenge<Scheme::Curve> + 'static,
    T: zkpoly_runtime::transcript::TranscriptWrite<Scheme::Curve, E> + 'static,
    Scheme::Scalar: PrimeField,
{
    type Field = Scheme::Scalar;
    type PointAffine = Scheme::Curve;
    type Challenge = E;
    type Trans = T;
}

/// The generator for [`super::create_proof`].
pub fn create_proof<
    'params,
    Scheme: CommitmentScheme + 'static,
    P: Prover<'params, Scheme>,
    E: zkpoly_runtime::transcript::EncodedChallenge<Scheme::Curve> + 'static,
    T: zkpoly_runtime::transcript::TranscriptWrite<Scheme::Curve, E> + 'static,
    ConcreteCircuit: Circuit<Scheme::Scalar> + 'static + Send + Sync,
>(
    params: &Scheme::ParamsProver,
    pk: &ProvingKey<Scheme::Curve>,
    circuits: Vec<ConcreteCircuit>,
    allocator: &mut zkpoly_memory_pool::PinnedMemoryPool,
) -> ast::Transcript<RtInstance<Scheme, E, T>>
where
    Scheme::Scalar: WithSmallOrderMulGroup<3> + FromUniformBytes<64> + Ord,
    ConcreteCircuit::Config: 'static + Send + Sync,
{
    let domain = &pk.vk.domain;
    let extended_n: u64 = 2u64.pow(domain.extended_k());
    let mut meta = ConstraintSystem::default();
    #[cfg(feature = "circuit-params")]
    let config = ConcreteCircuit::configure_with_params(&mut meta, circuits[0].params());
    #[cfg(not(feature = "circuit-params"))]
    let config = ConcreteCircuit::configure(&mut meta);

    let meta = &pk.vk.cs;

    assert!(P::QUERY_INSTANCE == false);

    let mut entry_definer = ast::EntryDefiner::new();

    // Compute constants

    let extended_omega_powers = {
        let mut power = Scheme::Scalar::ONE;
        ast::PolyLagrange::constant_from_iter(
            (0..extended_n).map(|_| {
                let r = power;
                power = power * domain.get_extended_omega();
                r
            }),
            extended_n,
            allocator,
        )
    };
    let zetas = ast::PolyLagrange::constant(
        &vec![
            Scheme::Scalar::ONE,
            domain.get_g_coset().clone(),
            domain.get_g_coset_inv().clone(),
        ],
        allocator,
    );
    let zeta = ast::Scalar::constant(Scheme::Scalar::ZETA);
    let extended_truncted_n = domain.n() * domain.get_quotient_poly_degree() as u64;
    let zetas_inv = ast::PolyLagrange::constant(
        &vec![
            Scheme::Scalar::ONE,
            domain.get_g_coset_inv().clone(),
            domain.get_g_coset().clone(),
        ],
        allocator,
    );

    let omega = ast::Scalar::constant(domain.get_omega());
    let omega_inv = ast::Scalar::constant(domain.get_omega_inv());
    let omega_powers = {
        let mut power = Scheme::Scalar::ONE;
        ast::PolyLagrange::constant_from_iter(
            (0..domain.n()).map(|_| {
                let r = power;
                power = power * domain.get_omega();
                r
            }),
            domain.n(),
            allocator,
        )
    };
    let delta = ast::Scalar::constant(Scheme::Scalar::DELTA);

    let lagrange_points = ast::PrecomputedPoints::construct(params.lagrange_points(), allocator);
    let coef_points = ast::PrecomputedPoints::construct(params.coef_points(), allocator);

    let l0 = ast::PolyLagrange::constant(&pk.l0.values, allocator);
    let l_last = ast::PolyLagrange::constant(&pk.l_last.values, allocator);
    let l_active_row = ast::PolyLagrange::constant(&pk.l_active_row.values, allocator);

    let vanishing_divisor = {
        let tlen = domain.get_t_evaluations().len() as u64;
        ast::PolyLagrange::constant_from_iter(
            (0..extended_n).map(|i| domain.get_t_evaluations()[(i % tlen) as usize]),
            extended_n,
            allocator,
        )
    };

    // Declare inputs
    let instances: Vec<Vec<ast::PolyLagrange<RtInstance<Scheme, E, T>>>> = (0..circuits.len())
        .map(|i| {
            (0..pk.vk.cs.num_instance_columns)
                .map(|j| {
                    entry_definer.define(
                        format!("instance_{}_{}", i, j),
                        type2::Typ::lagrange(params.n()),
                    )
                })
                .collect::<Vec<_>>()
        })
        .collect::<Vec<_>>();

    let mut transcript: ast::Transcript<RtInstance<Scheme, E, T>> =
        entry_definer.define("transcript".to_string(), type2::Typ::Transcript);

    let fixed_values: Vec<_> = pk
        .fixed_values
        .iter()
        .map(|p| ast::PolyLagrange::constant(&p.values, allocator))
        .collect();

    let fixed_coefs: Vec<_> = pk
        .fixed_polys
        .iter()
        .map(|p| ast::PolyCoef::constant(&p.values, allocator))
        .collect();

    let fixed_exts: Vec<_> = pk
        .fixed_cosets
        .iter()
        .map(|p| ast::PolyLagrange::constant(&p.values, allocator))
        .collect();

    // Hash verfication key into transcript
    let vk_scalar = ast::Scalar::constant(pk.vk.transcript_repr.clone());
    transcript.hash_scalar(&vk_scalar, HashTyp::NoWriteProof);

    let mut advices: Vec<Vec<Option<_>>> =
        vec![vec![None; meta.num_advice_columns]; instances.len()];
    let new_hash_dict_f = user_functions::new_hash_dict();
    let mut challenges = new_hash_dict_f.call();

    let circuits = circuits
        .into_iter()
        .enumerate()
        .map(|(i, circuit)| ast::Whatever::constant(circuit, "circuit".to_string()))
        .collect::<Vec<_>>();

    let unusable_rows_start = params.n() as usize - (meta.blinding_factors() + 1);
    for current_phase in pk.vk.cs.phases() {
        let column_indices = meta
            .advice_column_phase
            .iter()
            .enumerate()
            .filter_map(|(column_index, phase)| {
                if current_phase == *phase {
                    Some(column_index)
                } else {
                    None
                }
            })
            .collect::<BTreeSet<_>>();

        for (i, ((circuit, advice), instance_values)) in circuits
            .iter()
            .zip(advices.iter_mut())
            .zip(instances.iter())
            .enumerate()
        {
            let calculate_advice_f = user_functions::calculate_advices::<_, ConcreteCircuit>(
                params.n(),
                params.k(),
                current_phase,
                meta,
                config.clone(),
            );
            let advices_numerator_dominators = calculate_advice_f.call(
                ast::Array::construct(instance_values.iter().cloned()),
                challenges.clone(),
                circuit.clone(),
            );

            let advice_numerators: Vec<_> = advices_numerator_dominators
                .iter()
                .take(meta.num_advice_columns)
                .enumerate()
                .filter(|(i, _)| column_indices.contains(i))
                .map(|(_, x)| x)
                .collect();
            let advice_dominators: Vec<_> = advices_numerator_dominators
                .iter()
                .skip(meta.num_advice_columns)
                .enumerate()
                .filter(|(i, _)| column_indices.contains(i))
                .map(|(_, x)| x)
                .collect();

            let advice_values: Vec<_> = advice_numerators
                .iter()
                .zip(advice_dominators.iter())
                .map(|(advice_numerator, advice_dominator)| {
                    advice_numerator.clone() / advice_dominator.clone()
                })
                .collect();

            let advice_values_blinded: Vec<_> = column_indices
                .iter()
                .zip(advice_values.iter())
                .map(|(j, advice_value)| {
                    if meta.unblinded_advice_columns.contains(j) {
                        advice_value.clone()
                    } else {
                        advice_value.blind(unusable_rows_start as u64, params.n())
                    }
                })
                .collect();

            kzg_commit_lagrange(
                advice_values_blinded.into_iter(),
                &lagrange_points,
                &mut transcript,
            );

            for (&i, p) in column_indices.iter().zip(advice_values.into_iter()) {
                advice[i] = Some(p);
            }
        }

        for (index, phase) in meta.challenge_phase.iter().enumerate() {
            if current_phase == *phase {
                let challenge_scalar = transcript.squeeze_challenge_scalar();

                let challenges_dict_insert_f = user_functions::hash_dict_insert(index);
                challenges = challenges_dict_insert_f.call(challenges, challenge_scalar);
            }
        }
    }

    let advices = advices
        .into_iter()
        .map(|advice| advice.into_iter().map(Option::unwrap).collect::<Vec<_>>())
        .collect::<Vec<_>>();
    let collect_challenges_f = user_functions::collect_challenges(meta.num_challenges);
    let challenges = collect_challenges_f.call(challenges);
    let challenges: Vec<_> = challenges.iter().collect();

    let tables = instances
        .into_iter()
        .zip(advices.into_iter())
        .enumerate()
        .map(|(i, (instance, advice))| {
            let instance_coefs: Vec<_> = instance.iter().map(|p| p.to_coef()).collect();
            let instance_exts: Vec<_> = instance_coefs
                .iter()
                .map(|p| coef_to_extended(p, extended_n, &zetas))
                .collect();
            let advice_coefs: Vec<_> = advice.iter().map(|p| p.to_coef()).collect();
            let advice_exts: Vec<_> = advice_coefs
                .iter()
                .map(|p| coef_to_extended(p, extended_n, &zetas))
                .collect();
            Table {
                instance_values: instance,
                instance_coefs,
                instance_exts,
                advice_values: advice,
                advice_coefs,
                advice_exts,
                fixed_coefs: fixed_coefs.clone(),
                fixed_values: fixed_values.clone(),
                fixed_exts: fixed_exts.clone(),
            }
        })
        .collect::<Vec<_>>();

    let theta = transcript.squeeze_challenge_scalar();

    let permute_expression_pair_f =
        user_functions::permute_expression_pair(meta.blinding_factors(), params.n());

    let lookup_permuteds: Vec<Vec<_>> = tables
        .iter()
        .map(|table| {
            pk.vk
                .cs
                .lookups
                .iter()
                .map(|argument| {
                    compute_permuted_for_plookup(
                        argument,
                        &theta,
                        table,
                        &challenges,
                        params.n(),
                        unusable_rows_start as u64,
                        &permute_expression_pair_f,
                    )
                })
                .collect()
        })
        .collect();
    kzg_commit_lagrange(
        lookup_permuteds
            .iter()
            .map(|ppas| {
                ppas.iter()
                    .map(|ppa| [ppa.pi_values.clone(), ppa.pt_values.clone()].into_iter())
                    .flatten()
            })
            .flatten(),
        &lagrange_points,
        &mut transcript,
    );

    let beta = transcript.squeeze_challenge_scalar();
    let gamma = transcript.squeeze_challenge_scalar();

    let pk_permutations: Vec<_> = pk
        .permutation
        .permutations
        .iter()
        .map(|p| ast::PolyLagrange::constant(&p.values, allocator))
        .collect();
    let permutation_ppps: Vec<_> = tables
        .iter()
        .map(|table| {
            let sets = compute_permutation_ppp(
                &pk.vk.cs.permutation.columns,
                pk,
                &pk_permutations,
                params.n(),
                table,
                &beta,
                &gamma,
                &omega_powers,
                &delta,
            );
            kzg_commit_lagrange(sets.iter().cloned(), &lagrange_points, &mut transcript);
            sets
        })
        .collect();

    let permutation_ppp_coefs: Vec<Vec<_>> = permutation_ppps
        .iter()
        .cloned()
        .map(|p| p.iter().map(ast::PolyLagrange::to_coef).collect())
        .collect();

    let plookup_ppps: Vec<Vec<_>> = lookup_permuteds
        .iter()
        .map(|ppas| {
            ppas.iter()
                .map(|ppa| {
                    compute_lookup_ppp(ppa, &beta, &gamma, unusable_rows_start as u64, params.n())
                })
                .collect()
        })
        .collect();

    kzg_commit_lagrange(
        plookup_ppps
            .iter()
            .map(|ppps| ppps.iter())
            .flatten()
            .cloned(),
        &lagrange_points,
        &mut transcript,
    );

    let plookup_ppp_coefs: Vec<Vec<_>> = plookup_ppps
        .iter()
        .cloned()
        .map(|p| p.iter().map(ast::PolyLagrange::to_coef).collect())
        .collect();

    // Shuffles are not used in zkevm-circuits, skipping here
    assert!(pk.vk.cs.shuffles.len() == 0);

    let random_poly = ast::PolyLagrange::random(params.n());
    let random_poly = random_poly.to_coef();
    kzg_commit_coef([random_poly].into_iter(), &coef_points, &mut transcript);

    let random_poly = ast::PolyLagrange::random(params.n());
    let random_poly = random_poly.to_coef();
    kzg_commit_coef(
        [random_poly.clone()].into_iter(),
        &coef_points,
        &mut transcript,
    );

    let y = transcript.squeeze_challenge_scalar();

    let pk_permutation_exts: Vec<_> = pk
        .permutation
        .cosets
        .iter()
        .map(|p| ast::PolyLagrange::constant(&p.values, allocator))
        .collect();

    let beta_mul_zeta = beta.clone() * zeta.clone();

    let mut h = ast::PolyLagrange::zeros(extended_n);
    tables
        .iter()
        .zip(permutation_ppps.iter())
        .zip(lookup_permuteds.iter())
        .zip(plookup_ppp_coefs.iter())
        .for_each(|(((table, permutation_ppps), plas), lookup_ppp_coefs)| {
            construct_primary_constraint(
                &mut h,
                &pk_permutation_exts,
                permutation_ppps,
                &pk.vk.cs.lookups,
                plas,
                lookup_ppp_coefs,
                table,
                pk,
                &challenges,
                &zetas,
                &l0,
                &l_last,
                &l_active_row,
                &extended_omega_powers,
                &beta,
                &gamma,
                &y,
                &beta_mul_zeta,
                &delta,
                &theta,
            );
        });

    let h_pieces = construct_vanishing(
        &h,
        &zetas_inv,
        &vanishing_divisor,
        extended_truncted_n,
        params.n(),
    );

    kzg_commit_coef(h_pieces.iter().cloned(), &coef_points, &mut transcript);

    let random_poly = ast::PolyLagrange::random(params.n());
    let random_poly = random_poly.to_coef();
    kzg_commit_coef(
        [random_poly.clone()].into_iter(),
        &coef_points,
        &mut transcript,
    );

    let x = transcript.squeeze_challenge_scalar();
    // for n < 2^30, this will do
<<<<<<< HEAD
    let xn = x.pow(params.n() );
=======
    let xn = x.pow(params.n());
>>>>>>> a524656a

    assert!(P::QUERY_INSTANCE == false);

    let mut omega_powers = HashMap::new();
    let mut get_x_mul_omega_power = |power: i32| {
        omega_powers
            .entry(power)
            .or_insert_with(|| {
                if power > 0 {
                    x.clone() * omega.pow(power as u64)
                } else if power < 0 {
<<<<<<< HEAD
                    x.clone() * omega_inv.pow((-power) as u64)
=======
                    x.clone() * omega_inv.pow(-power as u64)
>>>>>>> a524656a
                } else {
                    x.clone()
                }
            })
            .clone()
    };

    for table in tables.iter() {
        for (col, at) in meta.advice_queries.iter() {
            let point = get_x_mul_omega_power(at.0);
            let eval = table.advice_coefs[col.index()].evaluate(&point);
            transcript.hash_scalar(&eval, HashTyp::WriteProof);
        }
    }

    for (col, at) in meta.fixed_queries.iter() {
        let point = get_x_mul_omega_power(at.0);
        let eval = tables[0].fixed_coefs[col.index()].evaluate(&point);
        transcript.hash_scalar(&eval, HashTyp::WriteProof);
    }

    let h_collapsed = h_pieces
        .iter()
        .rev()
        .fold(ast::PolyCoef::zero(params.n()), |acc, piece| {
            acc * xn.clone() + piece.clone()
        });

    let random_eval = random_poly.evaluate(&x);
    transcript.hash_scalar(&random_eval, HashTyp::WriteProof);

    let pk_permutation_coefs: Vec<_> = pk
        .permutation
        .polys
        .iter()
        .map(|p| ast::PolyCoef::constant(&p.values, allocator))
        .collect();

    pk_permutation_coefs.iter().for_each(|p| {
        let eval = p.evaluate(&x);
        transcript.hash_scalar(&eval, HashTyp::WriteProof);
    });

    permutation_ppp_coefs.iter().for_each(|ppps| {
        evaluate_permutation(ppps, &x, &mut transcript, pk, &mut get_x_mul_omega_power);
    });

    lookup_permuteds
        .iter()
        .zip(plookup_ppp_coefs.iter())
        .for_each(|(plas, ppp_coefs)| {
            plas.iter().zip(ppp_coefs.iter()).for_each(|(pla, ppp)| {
                evaluate_lookup(ppp, pla, &x, &mut transcript, &mut get_x_mul_omega_power)
            });
        });
    // Skip shuffles here

    let instances = tables
        .iter()
        .zip(lookup_permuteds.iter())
        .zip(plookup_ppp_coefs.iter())
        .zip(permutation_ppp_coefs.iter())
        .flat_map(|(((table, plas), lookup_ppps), permutation_ppps)| {
            pk.vk
                .cs
                .advice_queries
                .iter()
                .map(|(column, at)| ProverQuery {
                    poly: table.advice_coefs[column.index()].clone(),
                    rotation: at.0,
                })
                .chain(open_permutation(permutation_ppps, pk))
                .chain(
                    plas.iter()
                        .zip(lookup_ppps.iter())
                        .flat_map(|(pla, ppp)| open_lookup(pla, ppp)),
                )
        })
        .chain(
            pk.vk
                .cs
                .fixed_queries
                .iter()
                .map(|(column, at)| ProverQuery {
                    rotation: at.0,
                    poly: tables[0].fixed_coefs[column.index()].clone(),
                }),
        )
        .chain(open_permutation_indices(&pk_permutation_coefs))
        .chain(
            [
                ProverQuery {
                    rotation: 0,
                    poly: h_collapsed,
                },
                ProverQuery {
                    rotation: 0,
                    poly: random_poly,
                },
            ]
            .into_iter(),
        );

    shplonk_commit(
        instances,
        &mut transcript,
        &mut get_x_mul_omega_power,
        &coef_points,
        user_functions::evaluate_vanishing_polynomial(),
        params.n(),
    );

    transcript
}<|MERGE_RESOLUTION|>--- conflicted
+++ resolved
@@ -1682,11 +1682,7 @@
 
     let x = transcript.squeeze_challenge_scalar();
     // for n < 2^30, this will do
-<<<<<<< HEAD
-    let xn = x.pow(params.n() );
-=======
     let xn = x.pow(params.n());
->>>>>>> a524656a
 
     assert!(P::QUERY_INSTANCE == false);
 
@@ -1698,11 +1694,7 @@
                 if power > 0 {
                     x.clone() * omega.pow(power as u64)
                 } else if power < 0 {
-<<<<<<< HEAD
                     x.clone() * omega_inv.pow((-power) as u64)
-=======
-                    x.clone() * omega_inv.pow(-power as u64)
->>>>>>> a524656a
                 } else {
                     x.clone()
                 }
