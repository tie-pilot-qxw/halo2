--- conflicted
+++ resolved
@@ -3,12 +3,8 @@
 use crate::plonk::evaluation::evaluate;
 use crate::{
     arithmetic::{eval_polynomial, parallelize, CurveAffine},
-<<<<<<< HEAD
     plonk::circuit::ExpressionBack,
-    plonk::Error,
-=======
-    plonk::{ChallengeBeta, ChallengeGamma, ChallengeTheta, ChallengeX},
->>>>>>> 13fa01f2
+    plonk::{ChallengeBeta, ChallengeGamma, ChallengeTheta, ChallengeX, Error},
     poly::{
         commitment::{Blind, Params},
         Coeff, EvaluationDomain, LagrangeCoeff, Polynomial, ProverQuery,
@@ -19,11 +15,6 @@
     ff::{BatchInvert, Field},
     Curve,
 };
-<<<<<<< HEAD
-use halo2_common::plonk::{ChallengeBeta, ChallengeGamma, ChallengeTheta, ChallengeX};
-=======
-use halo2_common::plonk::{Error, Expression};
->>>>>>> 13fa01f2
 use halo2_middleware::ff::WithSmallOrderMulGroup;
 use halo2_middleware::poly::Rotation;
 use rand_core::RngCore;
