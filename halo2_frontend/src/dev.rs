--- conflicted
+++ resolved
@@ -1378,20 +1378,11 @@
                     let s_ltable = cells.query_selector(s_ltable);
 
                     // If q is enabled, a must be in the table.
-<<<<<<< HEAD
-                    // When q is not enabled, lookup the default value instead.
-                    let not_q = Expression::Constant(Fp::one()) - q;
-                    let default = Expression::Constant(Fp::from(2));
-                    vec![
-                        (q * a + not_q * default, table),
-                        (q * a + not_q * default, advice_table),
-=======
                     // If `s_ltable` is enabled, the value of `advice_table` & `table` is used as lookup table.
                     vec![
-                        (q.clone() * a.clone(), table * s_ltable.clone()),
-                        (q.clone() * a, advice_table * s_ltable.clone()),
+                        (q * a, table * s_ltable),
+                        (q * a, advice_table * s_ltable),
                         (q, s_ltable),
->>>>>>> d7c6279d
                     ]
                 });
 
